--- conflicted
+++ resolved
@@ -353,7 +353,12 @@
     guild_id: Snowflake
 
 
-<<<<<<< HEAD
+class VoiceChannelStatusUpdate(TypedDict):
+    id: Snowflake
+    guild_id: Snowflake
+    status: Optional[str]
+
+
 EntitlementCreateEvent = EntitlementUpdateEvent = EntitlementDeleteEvent = Entitlement
 
 
@@ -362,13 +367,4 @@
     channel_id: Snowflake
     message_id: Snowflake
     guild_id: NotRequired[Snowflake]
-    answer_id: int
-=======
-class VoiceChannelStatusUpdate(TypedDict):
-    id: Snowflake
-    guild_id: Snowflake
-    status: Optional[str]
-
-
-EntitlementCreateEvent = EntitlementUpdateEvent = EntitlementDeleteEvent = Entitlement
->>>>>>> 3d827096
+    answer_id: int