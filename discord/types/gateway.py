--- conflicted
+++ resolved
@@ -362,7 +362,12 @@
     guild_id: Snowflake
 
 
-<<<<<<< HEAD
+class VoiceChannelStatusUpdate(TypedDict):
+    id: Snowflake
+    guild_id: Snowflake
+    status: Optional[str]
+
+
 EntitlementCreateEvent = EntitlementUpdateEvent = EntitlementDeleteEvent = Entitlement
 
 
@@ -376,13 +381,4 @@
 
 class SoundboardSoundsRequestEvent(TypedDict):
     guild_id: Snowflake
-    soundboard_sounds: List[SoundboardSound]
-=======
-class VoiceChannelStatusUpdate(TypedDict):
-    id: Snowflake
-    guild_id: Snowflake
-    status: Optional[str]
-
-
-EntitlementCreateEvent = EntitlementUpdateEvent = EntitlementDeleteEvent = Entitlement
->>>>>>> 3d827096
+    soundboard_sounds: List[SoundboardSound]