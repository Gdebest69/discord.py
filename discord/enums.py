"""
The MIT License (MIT)

Copyright (c) 2015-present Rapptz

Permission is hereby granted, free of charge, to any person obtaining a
copy of this software and associated documentation files (the "Software"),
to deal in the Software without restriction, including without limitation
the rights to use, copy, modify, merge, publish, distribute, sublicense,
and/or sell copies of the Software, and to permit persons to whom the
Software is furnished to do so, subject to the following conditions:

The above copyright notice and this permission notice shall be included in
all copies or substantial portions of the Software.

THE SOFTWARE IS PROVIDED "AS IS", WITHOUT WARRANTY OF ANY KIND, EXPRESS
OR IMPLIED, INCLUDING BUT NOT LIMITED TO THE WARRANTIES OF MERCHANTABILITY,
FITNESS FOR A PARTICULAR PURPOSE AND NONINFRINGEMENT. IN NO EVENT SHALL THE
AUTHORS OR COPYRIGHT HOLDERS BE LIABLE FOR ANY CLAIM, DAMAGES OR OTHER
LIABILITY, WHETHER IN AN ACTION OF CONTRACT, TORT OR OTHERWISE, ARISING
FROM, OUT OF OR IN CONNECTION WITH THE SOFTWARE OR THE USE OR OTHER
DEALINGS IN THE SOFTWARE.
"""
from __future__ import annotations

import types
from collections import namedtuple
from typing import Any, ClassVar, Dict, List, Optional, TYPE_CHECKING, Tuple, Type, TypeVar, Iterator, Mapping

__all__ = (
    'Enum',
    'ChannelType',
    'MessageType',
    'SpeakingState',
    'VerificationLevel',
    'ContentFilter',
    'Status',
    'DefaultAvatar',
    'AuditLogAction',
    'AuditLogActionCategory',
    'UserFlags',
    'ActivityType',
    'NotificationLevel',
    'TeamMembershipState',
    'TeamMemberRole',
    'WebhookType',
    'ExpireBehaviour',
    'ExpireBehavior',
    'StickerType',
    'StickerFormatType',
    'InviteTarget',
    'VideoQualityMode',
    'ComponentType',
    'ButtonStyle',
    'TextStyle',
    'PrivacyLevel',
    'InteractionType',
    'InteractionResponseType',
    'NSFWLevel',
    'MFALevel',
    'Locale',
    'EntityType',
    'EventStatus',
    'AppCommandType',
    'AppCommandOptionType',
    'AppCommandPermissionType',
    'AutoModRuleTriggerType',
    'AutoModRuleEventType',
    'AutoModRuleActionType',
    'ForumLayoutType',
    'ForumOrderType',
    'SelectDefaultValueType',
    'SKUType',
    'EntitlementType',
    'EntitlementOwnerType',
<<<<<<< HEAD
    'PollLayoutType',
=======
    'VoiceChannelEffectAnimationType',
>>>>>>> 0f61f5ea
)


def _create_value_cls(name: str, comparable: bool):
    # All the type ignores here are due to the type checker being unable to recognise
    # Runtime type creation without exploding.
    cls = namedtuple('_EnumValue_' + name, 'name value')
    cls.__repr__ = lambda self: f'<{name}.{self.name}: {self.value!r}>'  # type: ignore
    cls.__str__ = lambda self: f'{name}.{self.name}'  # type: ignore
    if comparable:
        cls.__le__ = lambda self, other: isinstance(other, self.__class__) and self.value <= other.value  # type: ignore
        cls.__ge__ = lambda self, other: isinstance(other, self.__class__) and self.value >= other.value  # type: ignore
        cls.__lt__ = lambda self, other: isinstance(other, self.__class__) and self.value < other.value  # type: ignore
        cls.__gt__ = lambda self, other: isinstance(other, self.__class__) and self.value > other.value  # type: ignore
    return cls


def _is_descriptor(obj):
    return hasattr(obj, '__get__') or hasattr(obj, '__set__') or hasattr(obj, '__delete__')


class EnumMeta(type):
    if TYPE_CHECKING:
        __name__: ClassVar[str]
        _enum_member_names_: ClassVar[List[str]]
        _enum_member_map_: ClassVar[Dict[str, Any]]
        _enum_value_map_: ClassVar[Dict[Any, Any]]

    def __new__(
        cls,
        name: str,
        bases: Tuple[type, ...],
        attrs: Dict[str, Any],
        *,
        comparable: bool = False,
    ) -> EnumMeta:
        value_mapping = {}
        member_mapping = {}
        member_names = []

        value_cls = _create_value_cls(name, comparable)
        for key, value in list(attrs.items()):
            is_descriptor = _is_descriptor(value)
            if key[0] == '_' and not is_descriptor:
                continue

            # Special case classmethod to just pass through
            if isinstance(value, classmethod):
                continue

            if is_descriptor:
                setattr(value_cls, key, value)
                del attrs[key]
                continue

            try:
                new_value = value_mapping[value]
            except KeyError:
                new_value = value_cls(name=key, value=value)
                value_mapping[value] = new_value
                member_names.append(key)

            member_mapping[key] = new_value
            attrs[key] = new_value

        attrs['_enum_value_map_'] = value_mapping
        attrs['_enum_member_map_'] = member_mapping
        attrs['_enum_member_names_'] = member_names
        attrs['_enum_value_cls_'] = value_cls
        actual_cls = super().__new__(cls, name, bases, attrs)
        value_cls._actual_enum_cls_ = actual_cls  # type: ignore # Runtime attribute isn't understood
        return actual_cls

    def __iter__(cls) -> Iterator[Any]:
        return (cls._enum_member_map_[name] for name in cls._enum_member_names_)

    def __reversed__(cls) -> Iterator[Any]:
        return (cls._enum_member_map_[name] for name in reversed(cls._enum_member_names_))

    def __len__(cls) -> int:
        return len(cls._enum_member_names_)

    def __repr__(cls) -> str:
        return f'<enum {cls.__name__}>'

    @property
    def __members__(cls) -> Mapping[str, Any]:
        return types.MappingProxyType(cls._enum_member_map_)

    def __call__(cls, value: str) -> Any:
        try:
            return cls._enum_value_map_[value]
        except (KeyError, TypeError):
            raise ValueError(f"{value!r} is not a valid {cls.__name__}")

    def __getitem__(cls, key: str) -> Any:
        return cls._enum_member_map_[key]

    def __setattr__(cls, name: str, value: Any) -> None:
        raise TypeError('Enums are immutable.')

    def __delattr__(cls, attr: str) -> None:
        raise TypeError('Enums are immutable')

    def __instancecheck__(self, instance: Any) -> bool:
        # isinstance(x, Y)
        # -> __instancecheck__(Y, x)
        try:
            return instance._actual_enum_cls_ is self
        except AttributeError:
            return False


if TYPE_CHECKING:
    from enum import Enum
else:

    class Enum(metaclass=EnumMeta):
        @classmethod
        def try_value(cls, value):
            try:
                return cls._enum_value_map_[value]
            except (KeyError, TypeError):
                return value


class ChannelType(Enum):
    text = 0
    private = 1
    voice = 2
    group = 3
    category = 4
    news = 5
    news_thread = 10
    public_thread = 11
    private_thread = 12
    stage_voice = 13
    forum = 15
    media = 16

    def __str__(self) -> str:
        return self.name


class MessageType(Enum):
    default = 0
    recipient_add = 1
    recipient_remove = 2
    call = 3
    channel_name_change = 4
    channel_icon_change = 5
    pins_add = 6
    new_member = 7
    premium_guild_subscription = 8
    premium_guild_tier_1 = 9
    premium_guild_tier_2 = 10
    premium_guild_tier_3 = 11
    channel_follow_add = 12
    guild_stream = 13
    guild_discovery_disqualified = 14
    guild_discovery_requalified = 15
    guild_discovery_grace_period_initial_warning = 16
    guild_discovery_grace_period_final_warning = 17
    thread_created = 18
    reply = 19
    chat_input_command = 20
    thread_starter_message = 21
    guild_invite_reminder = 22
    context_menu_command = 23
    auto_moderation_action = 24
    role_subscription_purchase = 25
    interaction_premium_upsell = 26
    stage_start = 27
    stage_end = 28
    stage_speaker = 29
    stage_raise_hand = 30
    stage_topic = 31
    guild_application_premium_subscription = 32
    guild_incident_alert_mode_enabled = 36
    guild_incident_alert_mode_disabled = 37
    guild_incident_report_raid = 38
    guild_incident_report_false_alarm = 39


class SpeakingState(Enum):
    none = 0
    voice = 1
    soundshare = 2
    priority = 4

    def __str__(self) -> str:
        return self.name

    def __int__(self) -> int:
        return self.value


class VerificationLevel(Enum, comparable=True):
    none = 0
    low = 1
    medium = 2
    high = 3
    highest = 4

    def __str__(self) -> str:
        return self.name


class ContentFilter(Enum, comparable=True):
    disabled = 0
    no_role = 1
    all_members = 2

    def __str__(self) -> str:
        return self.name


class Status(Enum):
    online = 'online'
    offline = 'offline'
    idle = 'idle'
    dnd = 'dnd'
    do_not_disturb = 'dnd'
    invisible = 'invisible'

    def __str__(self) -> str:
        return self.value


class DefaultAvatar(Enum):
    blurple = 0
    grey = 1
    gray = 1
    green = 2
    orange = 3
    red = 4
    pink = 5

    def __str__(self) -> str:
        return self.name


class NotificationLevel(Enum, comparable=True):
    all_messages = 0
    only_mentions = 1


class AuditLogActionCategory(Enum):
    create = 1
    delete = 2
    update = 3


class AuditLogAction(Enum):
    # fmt: off
    guild_update                                      = 1
    channel_create                                    = 10
    channel_update                                    = 11
    channel_delete                                    = 12
    overwrite_create                                  = 13
    overwrite_update                                  = 14
    overwrite_delete                                  = 15
    kick                                              = 20
    member_prune                                      = 21
    ban                                               = 22
    unban                                             = 23
    member_update                                     = 24
    member_role_update                                = 25
    member_move                                       = 26
    member_disconnect                                 = 27
    bot_add                                           = 28
    role_create                                       = 30
    role_update                                       = 31
    role_delete                                       = 32
    invite_create                                     = 40
    invite_update                                     = 41
    invite_delete                                     = 42
    webhook_create                                    = 50
    webhook_update                                    = 51
    webhook_delete                                    = 52
    emoji_create                                      = 60
    emoji_update                                      = 61
    emoji_delete                                      = 62
    message_delete                                    = 72
    message_bulk_delete                               = 73
    message_pin                                       = 74
    message_unpin                                     = 75
    integration_create                                = 80
    integration_update                                = 81
    integration_delete                                = 82
    stage_instance_create                             = 83
    stage_instance_update                             = 84
    stage_instance_delete                             = 85
    sticker_create                                    = 90
    sticker_update                                    = 91
    sticker_delete                                    = 92
    scheduled_event_create                            = 100
    scheduled_event_update                            = 101
    scheduled_event_delete                            = 102
    thread_create                                     = 110
    thread_update                                     = 111
    thread_delete                                     = 112
    app_command_permission_update                     = 121
    soundboard_sound_create                           = 130
    soundboard_sound_update                           = 131
    soundboard_sound_delete                           = 132
    automod_rule_create                               = 140
    automod_rule_update                               = 141
    automod_rule_delete                               = 142
    automod_block_message                             = 143
    automod_flag_message                              = 144
    automod_timeout_member                            = 145
    creator_monetization_request_created              = 150
    creator_monetization_terms_accepted               = 151
    # fmt: on

    @property
    def category(self) -> Optional[AuditLogActionCategory]:
        # fmt: off
        lookup: Dict[AuditLogAction, Optional[AuditLogActionCategory]] = {
            AuditLogAction.guild_update:                             AuditLogActionCategory.update,
            AuditLogAction.channel_create:                           AuditLogActionCategory.create,
            AuditLogAction.channel_update:                           AuditLogActionCategory.update,
            AuditLogAction.channel_delete:                           AuditLogActionCategory.delete,
            AuditLogAction.overwrite_create:                         AuditLogActionCategory.create,
            AuditLogAction.overwrite_update:                         AuditLogActionCategory.update,
            AuditLogAction.overwrite_delete:                         AuditLogActionCategory.delete,
            AuditLogAction.kick:                                     None,
            AuditLogAction.member_prune:                             None,
            AuditLogAction.ban:                                      None,
            AuditLogAction.unban:                                    None,
            AuditLogAction.member_update:                            AuditLogActionCategory.update,
            AuditLogAction.member_role_update:                       AuditLogActionCategory.update,
            AuditLogAction.member_move:                              None,
            AuditLogAction.member_disconnect:                        None,
            AuditLogAction.bot_add:                                  None,
            AuditLogAction.role_create:                              AuditLogActionCategory.create,
            AuditLogAction.role_update:                              AuditLogActionCategory.update,
            AuditLogAction.role_delete:                              AuditLogActionCategory.delete,
            AuditLogAction.invite_create:                            AuditLogActionCategory.create,
            AuditLogAction.invite_update:                            AuditLogActionCategory.update,
            AuditLogAction.invite_delete:                            AuditLogActionCategory.delete,
            AuditLogAction.webhook_create:                           AuditLogActionCategory.create,
            AuditLogAction.webhook_update:                           AuditLogActionCategory.update,
            AuditLogAction.webhook_delete:                           AuditLogActionCategory.delete,
            AuditLogAction.emoji_create:                             AuditLogActionCategory.create,
            AuditLogAction.emoji_update:                             AuditLogActionCategory.update,
            AuditLogAction.emoji_delete:                             AuditLogActionCategory.delete,
            AuditLogAction.message_delete:                           AuditLogActionCategory.delete,
            AuditLogAction.message_bulk_delete:                      AuditLogActionCategory.delete,
            AuditLogAction.message_pin:                              None,
            AuditLogAction.message_unpin:                            None,
            AuditLogAction.integration_create:                       AuditLogActionCategory.create,
            AuditLogAction.integration_update:                       AuditLogActionCategory.update,
            AuditLogAction.integration_delete:                       AuditLogActionCategory.delete,
            AuditLogAction.stage_instance_create:                    AuditLogActionCategory.create,
            AuditLogAction.stage_instance_update:                    AuditLogActionCategory.update,
            AuditLogAction.stage_instance_delete:                    AuditLogActionCategory.delete,
            AuditLogAction.sticker_create:                           AuditLogActionCategory.create,
            AuditLogAction.sticker_update:                           AuditLogActionCategory.update,
            AuditLogAction.sticker_delete:                           AuditLogActionCategory.delete,
            AuditLogAction.scheduled_event_create:                   AuditLogActionCategory.create,
            AuditLogAction.scheduled_event_update:                   AuditLogActionCategory.update,
            AuditLogAction.scheduled_event_delete:                   AuditLogActionCategory.delete,
            AuditLogAction.thread_create:                            AuditLogActionCategory.create,
            AuditLogAction.thread_delete:                            AuditLogActionCategory.delete,
            AuditLogAction.thread_update:                            AuditLogActionCategory.update,
            AuditLogAction.app_command_permission_update:            AuditLogActionCategory.update,
            AuditLogAction.automod_rule_create:                      AuditLogActionCategory.create,
            AuditLogAction.automod_rule_update:                      AuditLogActionCategory.update,
            AuditLogAction.automod_rule_delete:                      AuditLogActionCategory.delete,
            AuditLogAction.automod_block_message:                    None,
            AuditLogAction.automod_flag_message:                     None,
            AuditLogAction.automod_timeout_member:                   None,
            AuditLogAction.creator_monetization_request_created:     None,
            AuditLogAction.creator_monetization_terms_accepted:      None,
            AuditLogAction.soundboard_sound_create:                  AuditLogActionCategory.create,
            AuditLogAction.soundboard_sound_update:                  AuditLogActionCategory.update,
            AuditLogAction.soundboard_sound_delete:                  AuditLogActionCategory.delete,
        }
        # fmt: on
        return lookup[self]

    @property
    def target_type(self) -> Optional[str]:
        v = self.value
        if v == -1:
            return 'all'
        elif v < 10:
            return 'guild'
        elif v < 20:
            return 'channel'
        elif v < 30:
            return 'user'
        elif v < 40:
            return 'role'
        elif v < 50:
            return 'invite'
        elif v < 60:
            return 'webhook'
        elif v < 70:
            return 'emoji'
        elif v == 73:
            return 'channel'
        elif v < 80:
            return 'message'
        elif v < 83:
            return 'integration'
        elif v < 90:
            return 'stage_instance'
        elif v < 93:
            return 'sticker'
        elif v < 103:
            return 'guild_scheduled_event'
        elif v < 113:
            return 'thread'
        elif v < 122:
            return 'integration_or_app_command'
        elif 139 < v < 143:
            return 'auto_moderation'
        elif v < 146:
            return 'user'
        elif v < 152:
            return 'creator_monetization'


class UserFlags(Enum):
    staff = 1
    partner = 2
    hypesquad = 4
    bug_hunter = 8
    mfa_sms = 16
    premium_promo_dismissed = 32
    hypesquad_bravery = 64
    hypesquad_brilliance = 128
    hypesquad_balance = 256
    early_supporter = 512
    team_user = 1024
    system = 4096
    has_unread_urgent_messages = 8192
    bug_hunter_level_2 = 16384
    verified_bot = 65536
    verified_bot_developer = 131072
    discord_certified_moderator = 262144
    bot_http_interactions = 524288
    spammer = 1048576
    active_developer = 4194304


class ActivityType(Enum):
    unknown = -1
    playing = 0
    streaming = 1
    listening = 2
    watching = 3
    custom = 4
    competing = 5

    def __int__(self) -> int:
        return self.value


class TeamMembershipState(Enum):
    invited = 1
    accepted = 2


class TeamMemberRole(Enum):
    admin = 'admin'
    developer = 'developer'
    read_only = 'read_only'


class WebhookType(Enum):
    incoming = 1
    channel_follower = 2
    application = 3


class ExpireBehaviour(Enum):
    remove_role = 0
    kick = 1


ExpireBehavior = ExpireBehaviour


class StickerType(Enum):
    standard = 1
    guild = 2


class StickerFormatType(Enum):
    png = 1
    apng = 2
    lottie = 3
    gif = 4

    @property
    def file_extension(self) -> str:
        # fmt: off
        lookup: Dict[StickerFormatType, str] = {
            StickerFormatType.png: 'png',
            StickerFormatType.apng: 'png',
            StickerFormatType.lottie: 'json',
            StickerFormatType.gif: 'gif',
        }
        # fmt: on
        return lookup.get(self, 'png')


class InviteTarget(Enum):
    unknown = 0
    stream = 1
    embedded_application = 2


class InteractionType(Enum):
    ping = 1
    application_command = 2
    component = 3
    autocomplete = 4
    modal_submit = 5


class InteractionResponseType(Enum):
    pong = 1
    # ack = 2 (deprecated)
    # channel_message = 3 (deprecated)
    channel_message = 4  # (with source)
    deferred_channel_message = 5  # (with source)
    deferred_message_update = 6  # for components
    message_update = 7  # for components
    autocomplete_result = 8
    modal = 9  # for modals
    premium_required = 10


class VideoQualityMode(Enum):
    auto = 1
    full = 2

    def __int__(self) -> int:
        return self.value


class ComponentType(Enum):
    action_row = 1
    button = 2
    select = 3
    string_select = 3
    text_input = 4
    user_select = 5
    role_select = 6
    mentionable_select = 7
    channel_select = 8

    def __int__(self) -> int:
        return self.value


class ButtonStyle(Enum):
    primary = 1
    secondary = 2
    success = 3
    danger = 4
    link = 5

    # Aliases
    blurple = 1
    grey = 2
    gray = 2
    green = 3
    red = 4
    url = 5

    def __int__(self) -> int:
        return self.value


class TextStyle(Enum):
    short = 1
    paragraph = 2

    # Aliases
    long = 2

    def __int__(self) -> int:
        return self.value


class PrivacyLevel(Enum):
    guild_only = 2


class NSFWLevel(Enum, comparable=True):
    default = 0
    explicit = 1
    safe = 2
    age_restricted = 3


class MFALevel(Enum, comparable=True):
    disabled = 0
    require_2fa = 1


class Locale(Enum):
    american_english = 'en-US'
    british_english = 'en-GB'
    bulgarian = 'bg'
    chinese = 'zh-CN'
    taiwan_chinese = 'zh-TW'
    croatian = 'hr'
    czech = 'cs'
    indonesian = 'id'
    danish = 'da'
    dutch = 'nl'
    finnish = 'fi'
    french = 'fr'
    german = 'de'
    greek = 'el'
    hindi = 'hi'
    hungarian = 'hu'
    italian = 'it'
    japanese = 'ja'
    korean = 'ko'
    latin_american_spanish = 'es-419'
    lithuanian = 'lt'
    norwegian = 'no'
    polish = 'pl'
    brazil_portuguese = 'pt-BR'
    romanian = 'ro'
    russian = 'ru'
    spain_spanish = 'es-ES'
    swedish = 'sv-SE'
    thai = 'th'
    turkish = 'tr'
    ukrainian = 'uk'
    vietnamese = 'vi'

    def __str__(self) -> str:
        return self.value


E = TypeVar('E', bound='Enum')


class EntityType(Enum):
    stage_instance = 1
    voice = 2
    external = 3


class EventStatus(Enum):
    scheduled = 1
    active = 2
    completed = 3
    canceled = 4

    ended = 3
    cancelled = 4


class AppCommandOptionType(Enum):
    subcommand = 1
    subcommand_group = 2
    string = 3
    integer = 4
    boolean = 5
    user = 6
    channel = 7
    role = 8
    mentionable = 9
    number = 10
    attachment = 11


class AppCommandType(Enum):
    chat_input = 1
    user = 2
    message = 3


class AppCommandPermissionType(Enum):
    role = 1
    user = 2
    channel = 3


class AutoModRuleTriggerType(Enum):
    keyword = 1
    harmful_link = 2
    spam = 3
    keyword_preset = 4
    mention_spam = 5
    member_profile = 6


class AutoModRuleEventType(Enum):
    message_send = 1
    member_update = 2


class AutoModRuleActionType(Enum):
    block_message = 1
    send_alert_message = 2
    timeout = 3
    block_member_interactions = 4


class ForumLayoutType(Enum):
    not_set = 0
    list_view = 1
    gallery_view = 2


class ForumOrderType(Enum):
    latest_activity = 0
    creation_date = 1


class SelectDefaultValueType(Enum):
    user = 'user'
    role = 'role'
    channel = 'channel'


class SKUType(Enum):
    durable = 2
    consumable = 3
    subscription = 5
    subscription_group = 6


class EntitlementType(Enum):
    purchase = 1
    premium_subscription = 2
    developer_gift = 3
    test_mode_purchase = 4
    free_purchase = 5
    user_gift = 6
    premium_purchase = 7
    application_subscription = 8


class EntitlementOwnerType(Enum):
    guild = 1
    user = 2


<<<<<<< HEAD
class PollLayoutType(Enum):
    default = 1


class InviteType(Enum):
    guild = 0
    group_dm = 1
    friend = 2


class ReactionType(Enum):
    normal = 0
    burst = 1
=======
class VoiceChannelEffectAnimationType(Enum):
    premium = 0
    basic = 1
>>>>>>> 0f61f5ea


def create_unknown_value(cls: Type[E], val: Any) -> E:
    value_cls = cls._enum_value_cls_  # type: ignore # This is narrowed below
    name = f'unknown_{val}'
    return value_cls(name=name, value=val)


def try_enum(cls: Type[E], val: Any) -> E:
    """A function that tries to turn the value into enum ``cls``.

    If it fails it returns a proxy invalid value instead.
    """

    try:
        return cls._enum_value_map_[val]  # type: ignore # All errors are caught below
    except (KeyError, TypeError, AttributeError):
        return create_unknown_value(cls, val)<|MERGE_RESOLUTION|>--- conflicted
+++ resolved
@@ -21,6 +21,7 @@
 FROM, OUT OF OR IN CONNECTION WITH THE SOFTWARE OR THE USE OR OTHER
 DEALINGS IN THE SOFTWARE.
 """
+
 from __future__ import annotations
 
 import types
@@ -73,11 +74,8 @@
     'SKUType',
     'EntitlementType',
     'EntitlementOwnerType',
-<<<<<<< HEAD
     'PollLayoutType',
-=======
     'VoiceChannelEffectAnimationType',
->>>>>>> 0f61f5ea
 )
 
 
@@ -829,7 +827,6 @@
     user = 2
 
 
-<<<<<<< HEAD
 class PollLayoutType(Enum):
     default = 1
 
@@ -843,11 +840,11 @@
 class ReactionType(Enum):
     normal = 0
     burst = 1
-=======
+
+
 class VoiceChannelEffectAnimationType(Enum):
     premium = 0
     basic = 1
->>>>>>> 0f61f5ea
 
 
 def create_unknown_value(cls: Type[E], val: Any) -> E:
