"""
The MIT License (MIT)

Copyright (c) 2015-present Rapptz

Permission is hereby granted, free of charge, to any person obtaining a
copy of this software and associated documentation files (the "Software"),
to deal in the Software without restriction, including without limitation
the rights to use, copy, modify, merge, publish, distribute, sublicense,
and/or sell copies of the Software, and to permit persons to whom the
Software is furnished to do so, subject to the following conditions:

The above copyright notice and this permission notice shall be included in
all copies or substantial portions of the Software.

THE SOFTWARE IS PROVIDED "AS IS", WITHOUT WARRANTY OF ANY KIND, EXPRESS
OR IMPLIED, INCLUDING BUT NOT LIMITED TO THE WARRANTIES OF MERCHANTABILITY,
FITNESS FOR A PARTICULAR PURPOSE AND NONINFRINGEMENT. IN NO EVENT SHALL THE
AUTHORS OR COPYRIGHT HOLDERS BE LIABLE FOR ANY CLAIM, DAMAGES OR OTHER
LIABILITY, WHETHER IN AN ACTION OF CONTRACT, TORT OR OTHERWISE, ARISING
FROM, OUT OF OR IN CONNECTION WITH THE SOFTWARE OR THE USE OR OTHER
DEALINGS IN THE SOFTWARE.
"""

from __future__ import annotations

from typing import (
    Any,
    AsyncIterator,
    Callable,
    Dict,
    Iterable,
    List,
    Literal,
    Mapping,
    NamedTuple,
    Optional,
    TYPE_CHECKING,
    Sequence,
    Tuple,
    TypeVar,
    Union,
    overload,
)
import datetime

import discord.abc
from .scheduled_event import ScheduledEvent
from .permissions import PermissionOverwrite, Permissions
from .enums import (
    ChannelType,
    ForumLayoutType,
    ForumOrderType,
    PrivacyLevel,
    try_enum,
    VideoQualityMode,
    EntityType,
    VoiceChannelEffectAnimationType,
)
from .mixins import Hashable
from . import utils
from .utils import MISSING
from .asset import Asset
from .errors import ClientException
from .stage_instance import StageInstance
from .threads import Thread
from .partial_emoji import _EmojiTag, PartialEmoji
from .flags import ChannelFlags
from .http import handle_message_parameters
from .object import Object
<<<<<<< HEAD
from .soundboard import BaseSoundboardSound
=======
from .soundboard import BaseSoundboardSound, SoundboardDefaultSound
>>>>>>> 62c8db67

__all__ = (
    'TextChannel',
    'VoiceChannel',
    'StageChannel',
    'DMChannel',
    'CategoryChannel',
    'ForumTag',
    'ForumChannel',
    'GroupChannel',
    'PartialMessageable',
    'VoiceChannelEffect',
    'VoiceChannelSoundEffect',
)

if TYPE_CHECKING:
    from typing_extensions import Self

    from .types.threads import ThreadArchiveDuration
    from .role import Role
    from .member import Member, VoiceState
    from .abc import Snowflake, SnowflakeTime
    from .embeds import Embed
    from .message import Message, PartialMessage, EmojiInputType
    from .mentions import AllowedMentions
    from .webhook import Webhook
    from .state import ConnectionState
    from .sticker import GuildSticker, StickerItem
    from .file import File
    from .user import ClientUser, User, BaseUser
    from .guild import Guild, GuildChannel as GuildChannelType
    from .ui.view import View
    from .types.channel import (
        TextChannel as TextChannelPayload,
        NewsChannel as NewsChannelPayload,
        VoiceChannel as VoiceChannelPayload,
        StageChannel as StageChannelPayload,
        DMChannel as DMChannelPayload,
        CategoryChannel as CategoryChannelPayload,
        GroupDMChannel as GroupChannelPayload,
        ForumChannel as ForumChannelPayload,
        MediaChannel as MediaChannelPayload,
        ForumTag as ForumTagPayload,
        VoiceChannelEffect as VoiceChannelEffectPayload,
    )
    from .types.snowflake import SnowflakeList
    from .types.soundboard import BaseSoundboardSound as BaseSoundboardSoundPayload
<<<<<<< HEAD
=======
    from .soundboard import SoundboardSound
>>>>>>> 62c8db67

    OverwriteKeyT = TypeVar('OverwriteKeyT', Role, BaseUser, Object, Union[Role, Member, Object])


class ThreadWithMessage(NamedTuple):
    thread: Thread
    message: Message


class VoiceChannelEffectAnimation(NamedTuple):
    id: int
    type: VoiceChannelEffectAnimationType


class VoiceChannelSoundEffect(BaseSoundboardSound):
    """Represents a Discord voice channel sound effect.

<<<<<<< HEAD
    .. versionadded:: 2.4
=======
    .. versionadded:: 2.5
>>>>>>> 62c8db67

    .. container:: operations

        .. describe:: x == y

            Checks if two sound effects are equal.

        .. describe:: x != y

            Checks if two sound effects are not equal.

        .. describe:: hash(x)

            Returns the sound effect's hash.

    Attributes
    ------------
    id: :class:`int`
        The ID of the sound.
    volume: :class:`float`
        The volume of the sound as floating point percentage (e.g. ``1.0`` for 100%).
    """

    __slots__ = ('_state',)

    def __init__(self, *, state: ConnectionState, id: int, volume: float):
        data: BaseSoundboardSoundPayload = {
            'sound_id': id,
            'volume': volume,
        }
        super().__init__(state=state, data=data)

    def __repr__(self) -> str:
        return f"<{self.__class__.__name__} id={self.id} volume={self.volume}>"

    @property
    def created_at(self) -> Optional[datetime.datetime]:
        """Optional[:class:`datetime.datetime`]: Returns the snowflake's creation time in UTC.
        Returns ``None`` if it's a default sound."""
        if self.is_default():
            return None
        else:
            return utils.snowflake_time(self.id)

    def is_default(self) -> bool:
        """:class:`bool`: Whether it's a default sound or not."""
        # if it's smaller than the Discord Epoch it cannot be a snowflake
        return self.id < utils.DISCORD_EPOCH


class VoiceChannelEffect:
    """Represents a Discord voice channel effect.

<<<<<<< HEAD
    .. versionadded:: 2.4
=======
    .. versionadded:: 2.5
>>>>>>> 62c8db67

    Attributes
    ------------
    channel: :class:`VoiceChannel`
        The channel in which the effect is sent.
    user: Optional[:class:`Member`]
        The user who sent the effect. ``None`` if not found in cache.
    animation: Optional[:class:`VoiceChannelEffectAnimation`]
        The animation the effect has. Returns ``None`` if the effect has no animation.
    emoji: Optional[:class:`PartialEmoji`]
        The emoji of the effect.
    sound: Optional[:class:`VoiceChannelSoundEffect`]
        The sound of the effect. Returns ``None`` if it's an emoji effect.
    """

    __slots__ = ('channel', 'user', 'animation', 'emoji', 'sound')

    def __init__(self, *, state: ConnectionState, data: VoiceChannelEffectPayload, guild: Guild):
        self.channel: VoiceChannel = guild.get_channel(int(data['channel_id']))  # type: ignore # will always be a VoiceChannel
        self.user: Optional[Member] = guild.get_member(int(data['user_id']))
        self.animation: Optional[VoiceChannelEffectAnimation] = None

        animation_id = data.get('animation_id')
        if animation_id is not None:
            animation_type = try_enum(VoiceChannelEffectAnimationType, data['animation_type'])  # type: ignore # cannot be None here
            self.animation = VoiceChannelEffectAnimation(id=animation_id, type=animation_type)

        emoji = data.get('emoji')
        self.emoji: Optional[PartialEmoji] = PartialEmoji.from_dict(emoji) if emoji is not None else None
        self.sound: Optional[VoiceChannelSoundEffect] = None

        sound_id: Optional[int] = utils._get_as_snowflake(data, 'sound_id')
        if sound_id is not None:
            sound_volume = data.get('sound_volume') or 0.0
            self.sound = VoiceChannelSoundEffect(state=state, id=sound_id, volume=sound_volume)

    def __repr__(self) -> str:
        attrs = [
            ('channel', self.channel),
            ('user', self.user),
            ('animation', self.animation),
            ('emoji', self.emoji),
            ('sound', self.sound),
        ]
        inner = ' '.join('%s=%r' % t for t in attrs)
        return f"<{self.__class__.__name__} {inner}>"

    def is_sound(self) -> bool:
        """:class:`bool`: Whether the effect is a sound or not."""
        return self.sound is not None


class TextChannel(discord.abc.Messageable, discord.abc.GuildChannel, Hashable):
    """Represents a Discord guild text channel.

    .. container:: operations

        .. describe:: x == y

            Checks if two channels are equal.

        .. describe:: x != y

            Checks if two channels are not equal.

        .. describe:: hash(x)

            Returns the channel's hash.

        .. describe:: str(x)

            Returns the channel's name.

    Attributes
    -----------
    name: :class:`str`
        The channel name.
    guild: :class:`Guild`
        The guild the channel belongs to.
    id: :class:`int`
        The channel ID.
    category_id: Optional[:class:`int`]
        The category channel ID this channel belongs to, if applicable.
    topic: Optional[:class:`str`]
        The channel's topic. ``None`` if it doesn't exist.
    position: :class:`int`
        The position in the channel list. This is a number that starts at 0. e.g. the
        top channel is position 0.
    last_message_id: Optional[:class:`int`]
        The last message ID of the message sent to this channel. It may
        *not* point to an existing or valid message.
    slowmode_delay: :class:`int`
        The number of seconds a member must wait between sending messages
        in this channel. A value of ``0`` denotes that it is disabled.
        Bots and users with :attr:`~Permissions.manage_channels` or
        :attr:`~Permissions.manage_messages` bypass slowmode.
    nsfw: :class:`bool`
        If the channel is marked as "not safe for work" or "age restricted".
    default_auto_archive_duration: :class:`int`
        The default auto archive duration in minutes for threads created in this channel.

        .. versionadded:: 2.0
    default_thread_slowmode_delay: :class:`int`
        The default slowmode delay in seconds for threads created in this channel.

        .. versionadded:: 2.3
    """

    __slots__ = (
        'name',
        'id',
        'guild',
        'topic',
        '_state',
        'nsfw',
        'category_id',
        'position',
        'slowmode_delay',
        '_overwrites',
        '_type',
        'last_message_id',
        'default_auto_archive_duration',
        'default_thread_slowmode_delay',
    )

    def __init__(self, *, state: ConnectionState, guild: Guild, data: Union[TextChannelPayload, NewsChannelPayload]):
        self._state: ConnectionState = state
        self.id: int = int(data['id'])
        self._type: Literal[0, 5] = data['type']
        self._update(guild, data)

    def __repr__(self) -> str:
        attrs = [
            ('id', self.id),
            ('name', self.name),
            ('position', self.position),
            ('nsfw', self.nsfw),
            ('news', self.is_news()),
            ('category_id', self.category_id),
        ]
        joined = ' '.join('%s=%r' % t for t in attrs)
        return f'<{self.__class__.__name__} {joined}>'

    def _update(self, guild: Guild, data: Union[TextChannelPayload, NewsChannelPayload]) -> None:
        self.guild: Guild = guild
        self.name: str = data['name']
        self.category_id: Optional[int] = utils._get_as_snowflake(data, 'parent_id')
        self.topic: Optional[str] = data.get('topic')
        self.position: int = data['position']
        self.nsfw: bool = data.get('nsfw', False)
        # Does this need coercion into `int`? No idea yet.
        self.slowmode_delay: int = data.get('rate_limit_per_user', 0)
        self.default_auto_archive_duration: ThreadArchiveDuration = data.get('default_auto_archive_duration', 1440)
        self.default_thread_slowmode_delay: int = data.get('default_thread_rate_limit_per_user', 0)
        self._type: Literal[0, 5] = data.get('type', self._type)
        self.last_message_id: Optional[int] = utils._get_as_snowflake(data, 'last_message_id')
        self._fill_overwrites(data)

    async def _get_channel(self) -> Self:
        return self

    @property
    def type(self) -> Literal[ChannelType.text, ChannelType.news]:
        """:class:`ChannelType`: The channel's Discord type."""
        if self._type == 0:
            return ChannelType.text
        return ChannelType.news

    @property
    def _sorting_bucket(self) -> int:
        return ChannelType.text.value

    @property
    def _scheduled_event_entity_type(self) -> Optional[EntityType]:
        return None

    @utils.copy_doc(discord.abc.GuildChannel.permissions_for)
    def permissions_for(self, obj: Union[Member, Role], /) -> Permissions:
        base = super().permissions_for(obj)
        self._apply_implicit_permissions(base)

        # text channels do not have voice related permissions
        denied = Permissions.voice()
        base.value &= ~denied.value
        return base

    @property
    def members(self) -> List[Member]:
        """List[:class:`Member`]: Returns all members that can see this channel."""
        return [m for m in self.guild.members if self.permissions_for(m).read_messages]

    @property
    def threads(self) -> List[Thread]:
        """List[:class:`Thread`]: Returns all the threads that you can see.

        .. versionadded:: 2.0
        """
        return [thread for thread in self.guild._threads.values() if thread.parent_id == self.id]

    def is_nsfw(self) -> bool:
        """:class:`bool`: Checks if the channel is NSFW."""
        return self.nsfw

    def is_news(self) -> bool:
        """:class:`bool`: Checks if the channel is a news channel."""
        return self._type == ChannelType.news.value

    @property
    def last_message(self) -> Optional[Message]:
        """Retrieves the last message from this channel in cache.

        The message might not be valid or point to an existing message.

        .. admonition:: Reliable Fetching
            :class: helpful

            For a slightly more reliable method of fetching the
            last message, consider using either :meth:`history`
            or :meth:`fetch_message` with the :attr:`last_message_id`
            attribute.

        Returns
        ---------
        Optional[:class:`Message`]
            The last message in this channel or ``None`` if not found.
        """
        return self._state._get_message(self.last_message_id) if self.last_message_id else None

    @overload
    async def edit(self) -> Optional[TextChannel]:
        ...

    @overload
    async def edit(self, *, position: int, reason: Optional[str] = ...) -> None:
        ...

    @overload
    async def edit(
        self,
        *,
        reason: Optional[str] = ...,
        name: str = ...,
        topic: str = ...,
        position: int = ...,
        nsfw: bool = ...,
        sync_permissions: bool = ...,
        category: Optional[CategoryChannel] = ...,
        slowmode_delay: int = ...,
        default_auto_archive_duration: ThreadArchiveDuration = ...,
        default_thread_slowmode_delay: int = ...,
        type: ChannelType = ...,
        overwrites: Mapping[OverwriteKeyT, PermissionOverwrite] = ...,
    ) -> TextChannel:
        ...

    async def edit(self, *, reason: Optional[str] = None, **options: Any) -> Optional[TextChannel]:
        """|coro|

        Edits the channel.

        You must have :attr:`~Permissions.manage_channels` to do this.

        .. versionchanged:: 1.3
            The ``overwrites`` keyword-only parameter was added.

        .. versionchanged:: 1.4
            The ``type`` keyword-only parameter was added.

        .. versionchanged:: 2.0
            Edits are no longer in-place, the newly edited channel is returned instead.

        .. versionchanged:: 2.0
            This function will now raise :exc:`TypeError` or
            :exc:`ValueError` instead of ``InvalidArgument``.

        Parameters
        ----------
        name: :class:`str`
            The new channel name.
        topic: :class:`str`
            The new channel's topic.
        position: :class:`int`
            The new channel's position.
        nsfw: :class:`bool`
            To mark the channel as NSFW or not.
        sync_permissions: :class:`bool`
            Whether to sync permissions with the channel's new or pre-existing
            category. Defaults to ``False``.
        category: Optional[:class:`CategoryChannel`]
            The new category for this channel. Can be ``None`` to remove the
            category.
        slowmode_delay: :class:`int`
            Specifies the slowmode rate limit for user in this channel, in seconds.
            A value of ``0`` disables slowmode. The maximum value possible is ``21600``.
        type: :class:`ChannelType`
            Change the type of this text channel. Currently, only conversion between
            :attr:`ChannelType.text` and :attr:`ChannelType.news` is supported. This
            is only available to guilds that contain ``NEWS`` in :attr:`Guild.features`.
        reason: Optional[:class:`str`]
            The reason for editing this channel. Shows up on the audit log.
        overwrites: :class:`Mapping`
            A :class:`Mapping` of target (either a role or a member) to
            :class:`PermissionOverwrite` to apply to the channel.
        default_auto_archive_duration: :class:`int`
            The new default auto archive duration in minutes for threads created in this channel.
            Must be one of ``60``, ``1440``, ``4320``, or ``10080``.

            .. versionadded:: 2.0
        default_thread_slowmode_delay: :class:`int`
            The new default slowmode delay in seconds for threads created in this channel.

            .. versionadded:: 2.3
        Raises
        ------
        ValueError
            The new ``position`` is less than 0 or greater than the number of channels.
        TypeError
            The permission overwrite information is not in proper form.
        Forbidden
            You do not have permissions to edit the channel.
        HTTPException
            Editing the channel failed.

        Returns
        --------
        Optional[:class:`.TextChannel`]
            The newly edited text channel. If the edit was only positional
            then ``None`` is returned instead.
        """

        payload = await self._edit(options, reason=reason)
        if payload is not None:
            # the payload will always be the proper channel payload
            return self.__class__(state=self._state, guild=self.guild, data=payload)  # type: ignore

    @utils.copy_doc(discord.abc.GuildChannel.clone)
    async def clone(self, *, name: Optional[str] = None, reason: Optional[str] = None) -> TextChannel:
        return await self._clone_impl(
            {'topic': self.topic, 'nsfw': self.nsfw, 'rate_limit_per_user': self.slowmode_delay}, name=name, reason=reason
        )

    async def delete_messages(self, messages: Iterable[Snowflake], *, reason: Optional[str] = None) -> None:
        """|coro|

        Deletes a list of messages. This is similar to :meth:`Message.delete`
        except it bulk deletes multiple messages.

        As a special case, if the number of messages is 0, then nothing
        is done. If the number of messages is 1 then single message
        delete is done. If it's more than two, then bulk delete is used.

        You cannot bulk delete more than 100 messages or messages that
        are older than 14 days old.

        You must have :attr:`~Permissions.manage_messages` to do this.

        .. versionchanged:: 2.0

            ``messages`` parameter is now positional-only.

            The ``reason`` keyword-only parameter was added.

        Parameters
        -----------
        messages: Iterable[:class:`abc.Snowflake`]
            An iterable of messages denoting which ones to bulk delete.
        reason: Optional[:class:`str`]
            The reason for deleting the messages. Shows up on the audit log.

        Raises
        ------
        ClientException
            The number of messages to delete was more than 100.
        Forbidden
            You do not have proper permissions to delete the messages.
        NotFound
            If single delete, then the message was already deleted.
        HTTPException
            Deleting the messages failed.
        """
        if not isinstance(messages, (list, tuple)):
            messages = list(messages)

        if len(messages) == 0:
            return  # do nothing

        if len(messages) == 1:
            message_id: int = messages[0].id
            await self._state.http.delete_message(self.id, message_id)
            return

        if len(messages) > 100:
            raise ClientException('Can only bulk delete messages up to 100 messages')

        message_ids: SnowflakeList = [m.id for m in messages]
        await self._state.http.delete_messages(self.id, message_ids, reason=reason)

    async def purge(
        self,
        *,
        limit: Optional[int] = 100,
        check: Callable[[Message], bool] = MISSING,
        before: Optional[SnowflakeTime] = None,
        after: Optional[SnowflakeTime] = None,
        around: Optional[SnowflakeTime] = None,
        oldest_first: Optional[bool] = None,
        bulk: bool = True,
        reason: Optional[str] = None,
    ) -> List[Message]:
        """|coro|

        Purges a list of messages that meet the criteria given by the predicate
        ``check``. If a ``check`` is not provided then all messages are deleted
        without discrimination.

        You must have :attr:`~Permissions.manage_messages` to
        delete messages even if they are your own.
        Having :attr:`~Permissions.read_message_history` is
        also needed to retrieve message history.

        .. versionchanged:: 2.0

            The ``reason`` keyword-only parameter was added.

        Examples
        ---------

        Deleting bot's messages ::

            def is_me(m):
                return m.author == client.user

            deleted = await channel.purge(limit=100, check=is_me)
            await channel.send(f'Deleted {len(deleted)} message(s)')

        Parameters
        -----------
        limit: Optional[:class:`int`]
            The number of messages to search through. This is not the number
            of messages that will be deleted, though it can be.
        check: Callable[[:class:`Message`], :class:`bool`]
            The function used to check if a message should be deleted.
            It must take a :class:`Message` as its sole parameter.
        before: Optional[Union[:class:`abc.Snowflake`, :class:`datetime.datetime`]]
            Same as ``before`` in :meth:`history`.
        after: Optional[Union[:class:`abc.Snowflake`, :class:`datetime.datetime`]]
            Same as ``after`` in :meth:`history`.
        around: Optional[Union[:class:`abc.Snowflake`, :class:`datetime.datetime`]]
            Same as ``around`` in :meth:`history`.
        oldest_first: Optional[:class:`bool`]
            Same as ``oldest_first`` in :meth:`history`.
        bulk: :class:`bool`
            If ``True``, use bulk delete. Setting this to ``False`` is useful for mass-deleting
            a bot's own messages without :attr:`Permissions.manage_messages`. When ``True``, will
            fall back to single delete if messages are older than two weeks.
        reason: Optional[:class:`str`]
            The reason for purging the messages. Shows up on the audit log.

        Raises
        -------
        Forbidden
            You do not have proper permissions to do the actions required.
        HTTPException
            Purging the messages failed.

        Returns
        --------
        List[:class:`.Message`]
            The list of messages that were deleted.
        """
        return await discord.abc._purge_helper(
            self,
            limit=limit,
            check=check,
            before=before,
            after=after,
            around=around,
            oldest_first=oldest_first,
            bulk=bulk,
            reason=reason,
        )

    async def webhooks(self) -> List[Webhook]:
        """|coro|

        Gets the list of webhooks from this channel.

        You must have :attr:`~.Permissions.manage_webhooks` to do this.

        Raises
        -------
        Forbidden
            You don't have permissions to get the webhooks.

        Returns
        --------
        List[:class:`Webhook`]
            The webhooks for this channel.
        """

        from .webhook import Webhook

        data = await self._state.http.channel_webhooks(self.id)
        return [Webhook.from_state(d, state=self._state) for d in data]

    async def create_webhook(self, *, name: str, avatar: Optional[bytes] = None, reason: Optional[str] = None) -> Webhook:
        """|coro|

        Creates a webhook for this channel.

        You must have :attr:`~.Permissions.manage_webhooks` to do this.

        .. versionchanged:: 1.1
            Added the ``reason`` keyword-only parameter.

        Parameters
        -------------
        name: :class:`str`
            The webhook's name.
        avatar: Optional[:class:`bytes`]
            A :term:`py:bytes-like object` representing the webhook's default avatar.
            This operates similarly to :meth:`~ClientUser.edit`.
        reason: Optional[:class:`str`]
            The reason for creating this webhook. Shows up in the audit logs.

        Raises
        -------
        HTTPException
            Creating the webhook failed.
        Forbidden
            You do not have permissions to create a webhook.

        Returns
        --------
        :class:`Webhook`
            The created webhook.
        """

        from .webhook import Webhook

        if avatar is not None:
            avatar = utils._bytes_to_base64_data(avatar)  # type: ignore # Silence reassignment error

        data = await self._state.http.create_webhook(self.id, name=str(name), avatar=avatar, reason=reason)
        return Webhook.from_state(data, state=self._state)

    async def follow(self, *, destination: TextChannel, reason: Optional[str] = None) -> Webhook:
        """|coro|

        Follows a channel using a webhook.

        Only news channels can be followed.

        .. note::

            The webhook returned will not provide a token to do webhook
            actions, as Discord does not provide it.

        .. versionadded:: 1.3

        .. versionchanged:: 2.0
            This function will now raise :exc:`TypeError` instead of
            ``InvalidArgument``.

        Parameters
        -----------
        destination: :class:`TextChannel`
            The channel you would like to follow from.
        reason: Optional[:class:`str`]
            The reason for following the channel. Shows up on the destination guild's audit log.

            .. versionadded:: 1.4

        Raises
        -------
        HTTPException
            Following the channel failed.
        Forbidden
            You do not have the permissions to create a webhook.
        ClientException
            The channel is not a news channel.
        TypeError
            The destination channel is not a text channel.

        Returns
        --------
        :class:`Webhook`
            The created webhook.
        """

        if not self.is_news():
            raise ClientException('The channel must be a news channel.')

        if not isinstance(destination, TextChannel):
            raise TypeError(f'Expected TextChannel received {destination.__class__.__name__}')

        from .webhook import Webhook

        data = await self._state.http.follow_webhook(self.id, webhook_channel_id=destination.id, reason=reason)
        return Webhook._as_follower(data, channel=destination, user=self._state.user)

    def get_partial_message(self, message_id: int, /) -> PartialMessage:
        """Creates a :class:`PartialMessage` from the message ID.

        This is useful if you want to work with a message and only have its ID without
        doing an unnecessary API call.

        .. versionadded:: 1.6

        .. versionchanged:: 2.0

            ``message_id`` parameter is now positional-only.

        Parameters
        ------------
        message_id: :class:`int`
            The message ID to create a partial message for.

        Returns
        ---------
        :class:`PartialMessage`
            The partial message.
        """

        from .message import PartialMessage

        return PartialMessage(channel=self, id=message_id)

    def get_thread(self, thread_id: int, /) -> Optional[Thread]:
        """Returns a thread with the given ID.

        .. note::

            This does not always retrieve archived threads, as they are not retained in the internal
            cache. Use :func:`Guild.fetch_channel` instead.

        .. versionadded:: 2.0

        Parameters
        -----------
        thread_id: :class:`int`
            The ID to search for.

        Returns
        --------
        Optional[:class:`Thread`]
            The returned thread or ``None`` if not found.
        """
        return self.guild.get_thread(thread_id)

    async def create_thread(
        self,
        *,
        name: str,
        message: Optional[Snowflake] = None,
        auto_archive_duration: ThreadArchiveDuration = MISSING,
        type: Optional[ChannelType] = None,
        reason: Optional[str] = None,
        invitable: bool = True,
        slowmode_delay: Optional[int] = None,
    ) -> Thread:
        """|coro|

        Creates a thread in this text channel.

        To create a public thread, you must have :attr:`~discord.Permissions.create_public_threads`.
        For a private thread, :attr:`~discord.Permissions.create_private_threads` is needed instead.

        .. versionadded:: 2.0

        Parameters
        -----------
        name: :class:`str`
            The name of the thread.
        message: Optional[:class:`abc.Snowflake`]
            A snowflake representing the message to create the thread with.
            If ``None`` is passed then a private thread is created.
            Defaults to ``None``.
        auto_archive_duration: :class:`int`
            The duration in minutes before a thread is automatically hidden from the channel list.
            If not provided, the channel's default auto archive duration is used.

            Must be one of ``60``, ``1440``, ``4320``, or ``10080``, if provided.
        type: Optional[:class:`ChannelType`]
            The type of thread to create. If a ``message`` is passed then this parameter
            is ignored, as a thread created with a message is always a public thread.
            By default this creates a private thread if this is ``None``.
        reason: :class:`str`
            The reason for creating a new thread. Shows up on the audit log.
        invitable: :class:`bool`
            Whether non-moderators can add users to the thread. Only applicable to private threads.
            Defaults to ``True``.
        slowmode_delay: Optional[:class:`int`]
            Specifies the slowmode rate limit for user in this channel, in seconds.
            The maximum value possible is ``21600``. By default no slowmode rate limit
            if this is ``None``.

        Raises
        -------
        Forbidden
            You do not have permissions to create a thread.
        HTTPException
            Starting the thread failed.

        Returns
        --------
        :class:`Thread`
            The created thread
        """

        if type is None:
            type = ChannelType.private_thread

        if message is None:
            data = await self._state.http.start_thread_without_message(
                self.id,
                name=name,
                auto_archive_duration=auto_archive_duration or self.default_auto_archive_duration,
                type=type.value,  # type: ignore # we're assuming that the user is passing a valid variant
                reason=reason,
                invitable=invitable,
                rate_limit_per_user=slowmode_delay,
            )
        else:
            data = await self._state.http.start_thread_with_message(
                self.id,
                message.id,
                name=name,
                auto_archive_duration=auto_archive_duration or self.default_auto_archive_duration,
                reason=reason,
                rate_limit_per_user=slowmode_delay,
            )

        return Thread(guild=self.guild, state=self._state, data=data)

    async def archived_threads(
        self,
        *,
        private: bool = False,
        joined: bool = False,
        limit: Optional[int] = 100,
        before: Optional[Union[Snowflake, datetime.datetime]] = None,
    ) -> AsyncIterator[Thread]:
        """Returns an :term:`asynchronous iterator` that iterates over all archived threads in this text channel,
        in order of decreasing ID for joined threads, and decreasing :attr:`Thread.archive_timestamp` otherwise.

        You must have :attr:`~Permissions.read_message_history` to do this. If iterating over private threads
        then :attr:`~Permissions.manage_threads` is also required.

        .. versionadded:: 2.0

        Parameters
        -----------
        limit: Optional[:class:`bool`]
            The number of threads to retrieve.
            If ``None``, retrieves every archived thread in the channel. Note, however,
            that this would make it a slow operation.
        before: Optional[Union[:class:`abc.Snowflake`, :class:`datetime.datetime`]]
            Retrieve archived channels before the given date or ID.
        private: :class:`bool`
            Whether to retrieve private archived threads.
        joined: :class:`bool`
            Whether to retrieve private archived threads that you've joined.
            You cannot set ``joined`` to ``True`` and ``private`` to ``False``.

        Raises
        ------
        Forbidden
            You do not have permissions to get archived threads.
        HTTPException
            The request to get the archived threads failed.
        ValueError
            ``joined`` was set to ``True`` and ``private`` was set to ``False``. You cannot retrieve public archived
            threads that you have joined.

        Yields
        -------
        :class:`Thread`
            The archived threads.
        """
        if joined and not private:
            raise ValueError('Cannot retrieve joined public archived threads')

        before_timestamp = None

        if isinstance(before, datetime.datetime):
            if joined:
                before_timestamp = str(utils.time_snowflake(before, high=False))
            else:
                before_timestamp = before.isoformat()
        elif before is not None:
            if joined:
                before_timestamp = str(before.id)
            else:
                before_timestamp = utils.snowflake_time(before.id).isoformat()

        update_before = lambda data: data['thread_metadata']['archive_timestamp']
        endpoint = self.guild._state.http.get_public_archived_threads

        if joined:
            update_before = lambda data: data['id']
            endpoint = self.guild._state.http.get_joined_private_archived_threads
        elif private:
            endpoint = self.guild._state.http.get_private_archived_threads

        while True:
            retrieve = 100
            if limit is not None:
                if limit <= 0:
                    return
                retrieve = max(2, min(retrieve, limit))

            data = await endpoint(self.id, before=before_timestamp, limit=retrieve)

            threads = data.get('threads', [])
            for raw_thread in threads:
                yield Thread(guild=self.guild, state=self.guild._state, data=raw_thread)
                # Currently the API doesn't let you request less than 2 threads.
                # Bail out early if we had to retrieve more than what the limit was.
                if limit is not None:
                    limit -= 1
                    if limit <= 0:
                        return

            if not data.get('has_more', False):
                return

            before_timestamp = update_before(threads[-1])


class VocalGuildChannel(discord.abc.Messageable, discord.abc.Connectable, discord.abc.GuildChannel, Hashable):
    __slots__ = (
        'name',
        'id',
        'guild',
        'nsfw',
        'bitrate',
        'user_limit',
        '_state',
        'position',
        'slowmode_delay',
        '_overwrites',
        'category_id',
        'rtc_region',
        'video_quality_mode',
        'last_message_id',
    )

    def __init__(self, *, state: ConnectionState, guild: Guild, data: Union[VoiceChannelPayload, StageChannelPayload]):
        self._state: ConnectionState = state
        self.id: int = int(data['id'])
        self._update(guild, data)

    async def _get_channel(self) -> Self:
        return self

    def _get_voice_client_key(self) -> Tuple[int, str]:
        return self.guild.id, 'guild_id'

    def _get_voice_state_pair(self) -> Tuple[int, int]:
        return self.guild.id, self.id

    def _update(self, guild: Guild, data: Union[VoiceChannelPayload, StageChannelPayload]) -> None:
        self.guild: Guild = guild
        self.name: str = data['name']
        self.nsfw: bool = data.get('nsfw', False)
        self.rtc_region: Optional[str] = data.get('rtc_region')
        self.video_quality_mode: VideoQualityMode = try_enum(VideoQualityMode, data.get('video_quality_mode', 1))
        self.category_id: Optional[int] = utils._get_as_snowflake(data, 'parent_id')
        self.last_message_id: Optional[int] = utils._get_as_snowflake(data, 'last_message_id')
        self.position: int = data['position']
        self.slowmode_delay = data.get('rate_limit_per_user', 0)
        self.bitrate: int = data['bitrate']
        self.user_limit: int = data['user_limit']
        self._fill_overwrites(data)

    @property
    def _sorting_bucket(self) -> int:
        return ChannelType.voice.value

    def is_nsfw(self) -> bool:
        """:class:`bool`: Checks if the channel is NSFW.

        .. versionadded:: 2.0
        """
        return self.nsfw

    @property
    def members(self) -> List[Member]:
        """List[:class:`Member`]: Returns all members that are currently inside this voice channel."""
        ret = []
        for user_id, state in self.guild._voice_states.items():
            if state.channel and state.channel.id == self.id:
                member = self.guild.get_member(user_id)
                if member is not None:
                    ret.append(member)
        return ret

    @property
    def voice_states(self) -> Dict[int, VoiceState]:
        """Returns a mapping of member IDs who have voice states in this channel.

        .. versionadded:: 1.3

        .. note::

            This function is intentionally low level to replace :attr:`members`
            when the member cache is unavailable.

        Returns
        --------
        Mapping[:class:`int`, :class:`VoiceState`]
            The mapping of member ID to a voice state.
        """
        # fmt: off
        return {
            key: value
            for key, value in self.guild._voice_states.items()
            if value.channel and value.channel.id == self.id
        }
        # fmt: on

    @property
    def scheduled_events(self) -> List[ScheduledEvent]:
        """List[:class:`ScheduledEvent`]: Returns all scheduled events for this channel.

        .. versionadded:: 2.0
        """
        return [event for event in self.guild.scheduled_events if event.channel_id == self.id]

    @utils.copy_doc(discord.abc.GuildChannel.permissions_for)
    def permissions_for(self, obj: Union[Member, Role], /) -> Permissions:
        base = super().permissions_for(obj)
        self._apply_implicit_permissions(base)

        # voice channels cannot be edited by people who can't connect to them
        # It also implicitly denies all other voice perms
        if not base.connect:
            denied = Permissions.voice()
            denied.update(manage_channels=True, manage_roles=True)
            base.value &= ~denied.value
        return base

    @property
    def last_message(self) -> Optional[Message]:
        """Retrieves the last message from this channel in cache.

        The message might not be valid or point to an existing message.

        .. versionadded:: 2.0

        .. admonition:: Reliable Fetching
            :class: helpful

            For a slightly more reliable method of fetching the
            last message, consider using either :meth:`history`
            or :meth:`fetch_message` with the :attr:`last_message_id`
            attribute.

        Returns
        ---------
        Optional[:class:`Message`]
            The last message in this channel or ``None`` if not found.
        """
        return self._state._get_message(self.last_message_id) if self.last_message_id else None

    def get_partial_message(self, message_id: int, /) -> PartialMessage:
        """Creates a :class:`PartialMessage` from the message ID.

        This is useful if you want to work with a message and only have its ID without
        doing an unnecessary API call.

        .. versionadded:: 2.0

        Parameters
        ------------
        message_id: :class:`int`
            The message ID to create a partial message for.

        Returns
        ---------
        :class:`PartialMessage`
            The partial message.
        """

        from .message import PartialMessage

        return PartialMessage(channel=self, id=message_id)  # type: ignore # VocalGuildChannel is an impl detail

    async def delete_messages(self, messages: Iterable[Snowflake], *, reason: Optional[str] = None) -> None:
        """|coro|

        Deletes a list of messages. This is similar to :meth:`Message.delete`
        except it bulk deletes multiple messages.

        As a special case, if the number of messages is 0, then nothing
        is done. If the number of messages is 1 then single message
        delete is done. If it's more than two, then bulk delete is used.

        You cannot bulk delete more than 100 messages or messages that
        are older than 14 days old.

        You must have :attr:`~Permissions.manage_messages` to do this.

        .. versionadded:: 2.0

        Parameters
        -----------
        messages: Iterable[:class:`abc.Snowflake`]
            An iterable of messages denoting which ones to bulk delete.
        reason: Optional[:class:`str`]
            The reason for deleting the messages. Shows up on the audit log.

        Raises
        ------
        ClientException
            The number of messages to delete was more than 100.
        Forbidden
            You do not have proper permissions to delete the messages.
        NotFound
            If single delete, then the message was already deleted.
        HTTPException
            Deleting the messages failed.
        """
        if not isinstance(messages, (list, tuple)):
            messages = list(messages)

        if len(messages) == 0:
            return  # do nothing

        if len(messages) == 1:
            message_id: int = messages[0].id
            await self._state.http.delete_message(self.id, message_id)
            return

        if len(messages) > 100:
            raise ClientException('Can only bulk delete messages up to 100 messages')

        message_ids: SnowflakeList = [m.id for m in messages]
        await self._state.http.delete_messages(self.id, message_ids, reason=reason)

    async def purge(
        self,
        *,
        limit: Optional[int] = 100,
        check: Callable[[Message], bool] = MISSING,
        before: Optional[SnowflakeTime] = None,
        after: Optional[SnowflakeTime] = None,
        around: Optional[SnowflakeTime] = None,
        oldest_first: Optional[bool] = None,
        bulk: bool = True,
        reason: Optional[str] = None,
    ) -> List[Message]:
        """|coro|

        Purges a list of messages that meet the criteria given by the predicate
        ``check``. If a ``check`` is not provided then all messages are deleted
        without discrimination.

        You must have :attr:`~Permissions.manage_messages` to
        delete messages even if they are your own.
        Having :attr:`~Permissions.read_message_history` is
        also needed to retrieve message history.

        .. versionadded:: 2.0

        Examples
        ---------

        Deleting bot's messages ::

            def is_me(m):
                return m.author == client.user

            deleted = await channel.purge(limit=100, check=is_me)
            await channel.send(f'Deleted {len(deleted)} message(s)')

        Parameters
        -----------
        limit: Optional[:class:`int`]
            The number of messages to search through. This is not the number
            of messages that will be deleted, though it can be.
        check: Callable[[:class:`Message`], :class:`bool`]
            The function used to check if a message should be deleted.
            It must take a :class:`Message` as its sole parameter.
        before: Optional[Union[:class:`abc.Snowflake`, :class:`datetime.datetime`]]
            Same as ``before`` in :meth:`history`.
        after: Optional[Union[:class:`abc.Snowflake`, :class:`datetime.datetime`]]
            Same as ``after`` in :meth:`history`.
        around: Optional[Union[:class:`abc.Snowflake`, :class:`datetime.datetime`]]
            Same as ``around`` in :meth:`history`.
        oldest_first: Optional[:class:`bool`]
            Same as ``oldest_first`` in :meth:`history`.
        bulk: :class:`bool`
            If ``True``, use bulk delete. Setting this to ``False`` is useful for mass-deleting
            a bot's own messages without :attr:`Permissions.manage_messages`. When ``True``, will
            fall back to single delete if messages are older than two weeks.
        reason: Optional[:class:`str`]
            The reason for purging the messages. Shows up on the audit log.

        Raises
        -------
        Forbidden
            You do not have proper permissions to do the actions required.
        HTTPException
            Purging the messages failed.

        Returns
        --------
        List[:class:`.Message`]
            The list of messages that were deleted.
        """

        return await discord.abc._purge_helper(
            self,
            limit=limit,
            check=check,
            before=before,
            after=after,
            around=around,
            oldest_first=oldest_first,
            bulk=bulk,
            reason=reason,
        )

    async def webhooks(self) -> List[Webhook]:
        """|coro|

        Gets the list of webhooks from this channel.

        You must have :attr:`~.Permissions.manage_webhooks` to do this.

        .. versionadded:: 2.0

        Raises
        -------
        Forbidden
            You don't have permissions to get the webhooks.

        Returns
        --------
        List[:class:`Webhook`]
            The webhooks for this channel.
        """

        from .webhook import Webhook

        data = await self._state.http.channel_webhooks(self.id)
        return [Webhook.from_state(d, state=self._state) for d in data]

    async def create_webhook(self, *, name: str, avatar: Optional[bytes] = None, reason: Optional[str] = None) -> Webhook:
        """|coro|

        Creates a webhook for this channel.

        You must have :attr:`~.Permissions.manage_webhooks` to do this.

        .. versionadded:: 2.0

        Parameters
        -------------
        name: :class:`str`
            The webhook's name.
        avatar: Optional[:class:`bytes`]
            A :term:`py:bytes-like object` representing the webhook's default avatar.
            This operates similarly to :meth:`~ClientUser.edit`.
        reason: Optional[:class:`str`]
            The reason for creating this webhook. Shows up in the audit logs.

        Raises
        -------
        HTTPException
            Creating the webhook failed.
        Forbidden
            You do not have permissions to create a webhook.

        Returns
        --------
        :class:`Webhook`
            The created webhook.
        """

        from .webhook import Webhook

        if avatar is not None:
            avatar = utils._bytes_to_base64_data(avatar)  # type: ignore # Silence reassignment error

        data = await self._state.http.create_webhook(self.id, name=str(name), avatar=avatar, reason=reason)
        return Webhook.from_state(data, state=self._state)


class VoiceChannel(VocalGuildChannel):
    """Represents a Discord guild voice channel.

    .. container:: operations

        .. describe:: x == y

            Checks if two channels are equal.

        .. describe:: x != y

            Checks if two channels are not equal.

        .. describe:: hash(x)

            Returns the channel's hash.

        .. describe:: str(x)

            Returns the channel's name.

    Attributes
    -----------
    name: :class:`str`
        The channel name.
    guild: :class:`Guild`
        The guild the channel belongs to.
    id: :class:`int`
        The channel ID.
    nsfw: :class:`bool`
        If the channel is marked as "not safe for work" or "age restricted".

        .. versionadded:: 2.0
    category_id: Optional[:class:`int`]
        The category channel ID this channel belongs to, if applicable.
    position: :class:`int`
        The position in the channel list. This is a number that starts at 0. e.g. the
        top channel is position 0.
    bitrate: :class:`int`
        The channel's preferred audio bitrate in bits per second.
    user_limit: :class:`int`
        The channel's limit for number of members that can be in a voice channel.
    rtc_region: Optional[:class:`str`]
        The region for the voice channel's voice communication.
        A value of ``None`` indicates automatic voice region detection.

        .. versionadded:: 1.7

        .. versionchanged:: 2.0
            The type of this attribute has changed to :class:`str`.
    video_quality_mode: :class:`VideoQualityMode`
        The camera video quality for the voice channel's participants.

        .. versionadded:: 2.0
    last_message_id: Optional[:class:`int`]
        The last message ID of the message sent to this channel. It may
        *not* point to an existing or valid message.

        .. versionadded:: 2.0
    slowmode_delay: :class:`int`
        The number of seconds a member must wait between sending messages
        in this channel. A value of ``0`` denotes that it is disabled.
        Bots and users with :attr:`~Permissions.manage_channels` or
        :attr:`~Permissions.manage_messages` bypass slowmode.

        .. versionadded:: 2.2
    status: Optional[:class:`str`]
        The status of the voice channel. ``None`` if no status is set.
        This is not available for the fetch methods such as :func:`Guild.fetch_channel`
        or :func:`Client.fetch_channel`

        .. versionadded:: 2.4
    """

    __slots__ = ('status',)

    def __init__(self, *, state: ConnectionState, guild: Guild, data: VoiceChannelPayload) -> None:
        super().__init__(state=state, guild=guild, data=data)
        self.status: Optional[str] = data.get('status') or None  # empty string -> None

    def __repr__(self) -> str:
        attrs = [
            ('id', self.id),
            ('name', self.name),
            ('rtc_region', self.rtc_region),
            ('position', self.position),
            ('bitrate', self.bitrate),
            ('video_quality_mode', self.video_quality_mode),
            ('user_limit', self.user_limit),
            ('category_id', self.category_id),
        ]
        joined = ' '.join('%s=%r' % t for t in attrs)
        return f'<{self.__class__.__name__} {joined}>'

    @property
    def _scheduled_event_entity_type(self) -> Optional[EntityType]:
        return EntityType.voice

    @property
    def type(self) -> Literal[ChannelType.voice]:
        """:class:`ChannelType`: The channel's Discord type."""
        return ChannelType.voice

    @utils.copy_doc(discord.abc.GuildChannel.clone)
    async def clone(self, *, name: Optional[str] = None, reason: Optional[str] = None) -> VoiceChannel:
        return await self._clone_impl({'bitrate': self.bitrate, 'user_limit': self.user_limit}, name=name, reason=reason)

    @overload
    async def edit(self) -> None:
        ...

    @overload
    async def edit(self, *, position: int, reason: Optional[str] = ...) -> None:
        ...

    @overload
    async def edit(
        self,
        *,
        name: str = ...,
        nsfw: bool = ...,
        bitrate: int = ...,
        user_limit: int = ...,
        position: int = ...,
        sync_permissions: int = ...,
        category: Optional[CategoryChannel] = ...,
        overwrites: Mapping[OverwriteKeyT, PermissionOverwrite] = ...,
        rtc_region: Optional[str] = ...,
        video_quality_mode: VideoQualityMode = ...,
        slowmode_delay: int = ...,
        status: Optional[str] = ...,
        reason: Optional[str] = ...,
    ) -> VoiceChannel:
        ...

    async def edit(self, *, reason: Optional[str] = None, **options: Any) -> Optional[VoiceChannel]:
        """|coro|

        Edits the channel.

        You must have :attr:`~Permissions.manage_channels` to do this.

        .. versionchanged:: 1.3
            The ``overwrites`` keyword-only parameter was added.

        .. versionchanged:: 2.0
            Edits are no longer in-place, the newly edited channel is returned instead.

        .. versionchanged:: 2.0
            The ``region`` parameter now accepts :class:`str` instead of an enum.

        .. versionchanged:: 2.0
            This function will now raise :exc:`TypeError` instead of
            ``InvalidArgument``.

        Parameters
        ----------
        name: :class:`str`
            The new channel's name.
        bitrate: :class:`int`
            The new channel's bitrate.
        nsfw: :class:`bool`
            To mark the channel as NSFW or not.
        user_limit: :class:`int`
            The new channel's user limit.
        position: :class:`int`
            The new channel's position.
        sync_permissions: :class:`bool`
            Whether to sync permissions with the channel's new or pre-existing
            category. Defaults to ``False``.
        category: Optional[:class:`CategoryChannel`]
            The new category for this channel. Can be ``None`` to remove the
            category.
        slowmode_delay: :class:`int`
            Specifies the slowmode rate limit for user in this channel, in seconds.
            A value of ``0`` disables slowmode. The maximum value possible is ``21600``.
        reason: Optional[:class:`str`]
            The reason for editing this channel. Shows up on the audit log.
        overwrites: :class:`Mapping`
            A :class:`Mapping` of target (either a role or a member) to
            :class:`PermissionOverwrite` to apply to the channel.
        rtc_region: Optional[:class:`str`]
            The new region for the voice channel's voice communication.
            A value of ``None`` indicates automatic voice region detection.

            .. versionadded:: 1.7
        video_quality_mode: :class:`VideoQualityMode`
            The camera video quality for the voice channel's participants.

            .. versionadded:: 2.0
        status: Optional[:class:`str`]
            The new voice channel status. It can be up to 500 characters.
            Can be ``None`` to remove the status.

            .. versionadded:: 2.4

        Raises
        ------
        TypeError
            If the permission overwrite information is not in proper form.
        Forbidden
            You do not have permissions to edit the channel.
        HTTPException
            Editing the channel failed.

        Returns
        --------
        Optional[:class:`.VoiceChannel`]
            The newly edited voice channel. If the edit was only positional
            then ``None`` is returned instead.
        """
        payload = await self._edit(options, reason=reason)
        if payload is not None:
            # the payload will always be the proper channel payload
            return self.__class__(state=self._state, guild=self.guild, data=payload)  # type: ignore

    async def send_sound(self, sound: Union[SoundboardSound, SoundboardDefaultSound], /) -> None:
        """|coro|

        Sends a soundboard sound for this channel.

        You must have :attr:`~Permissions.speak` and :attr:`~Permissions.use_soundboard` to do this.
        Additionally, you must have :attr:`~Permissions.use_external_sounds` if the sound is from
        a different guild.

        .. versionadded:: 2.5

        Parameters
        -----------
        sound: Union[:class:`SoundboardSound`, :class:`SoundboardDefaultSound`]
            The sound to send for this channel.

        Raises
        -------
        Forbidden
            You do not have permissions to send a sound for this channel.
        HTTPException
            Sending the sound failed.
        """
        payload = {'sound_id': sound.id}
        if not isinstance(sound, SoundboardDefaultSound) and self.guild.id != sound.guild.id:
            payload['source_guild_id'] = sound.guild.id

        await self._state.http.send_soundboard_sound(self.id, **payload)


class StageChannel(VocalGuildChannel):
    """Represents a Discord guild stage channel.

    .. versionadded:: 1.7

    .. container:: operations

        .. describe:: x == y

            Checks if two channels are equal.

        .. describe:: x != y

            Checks if two channels are not equal.

        .. describe:: hash(x)

            Returns the channel's hash.

        .. describe:: str(x)

            Returns the channel's name.

    Attributes
    -----------
    name: :class:`str`
        The channel name.
    guild: :class:`Guild`
        The guild the channel belongs to.
    id: :class:`int`
        The channel ID.
    nsfw: :class:`bool`
        If the channel is marked as "not safe for work" or "age restricted".

        .. versionadded:: 2.0
    topic: Optional[:class:`str`]
        The channel's topic. ``None`` if it isn't set.
    category_id: Optional[:class:`int`]
        The category channel ID this channel belongs to, if applicable.
    position: :class:`int`
        The position in the channel list. This is a number that starts at 0. e.g. the
        top channel is position 0.
    bitrate: :class:`int`
        The channel's preferred audio bitrate in bits per second.
    user_limit: :class:`int`
        The channel's limit for number of members that can be in a stage channel.
    rtc_region: Optional[:class:`str`]
        The region for the stage channel's voice communication.
        A value of ``None`` indicates automatic voice region detection.
    video_quality_mode: :class:`VideoQualityMode`
        The camera video quality for the stage channel's participants.

        .. versionadded:: 2.0
    last_message_id: Optional[:class:`int`]
        The last message ID of the message sent to this channel. It may
        *not* point to an existing or valid message.

        .. versionadded:: 2.2
    slowmode_delay: :class:`int`
        The number of seconds a member must wait between sending messages
        in this channel. A value of ``0`` denotes that it is disabled.
        Bots and users with :attr:`~Permissions.manage_channels` or
        :attr:`~Permissions.manage_messages` bypass slowmode.

        .. versionadded:: 2.2
    """

    __slots__ = ('topic',)

    def __repr__(self) -> str:
        attrs = [
            ('id', self.id),
            ('name', self.name),
            ('topic', self.topic),
            ('rtc_region', self.rtc_region),
            ('position', self.position),
            ('bitrate', self.bitrate),
            ('video_quality_mode', self.video_quality_mode),
            ('user_limit', self.user_limit),
            ('category_id', self.category_id),
        ]
        joined = ' '.join('%s=%r' % t for t in attrs)
        return f'<{self.__class__.__name__} {joined}>'

    def _update(self, guild: Guild, data: StageChannelPayload) -> None:
        super()._update(guild, data)
        self.topic: Optional[str] = data.get('topic')

    @property
    def _scheduled_event_entity_type(self) -> Optional[EntityType]:
        return EntityType.stage_instance

    @property
    def requesting_to_speak(self) -> List[Member]:
        """List[:class:`Member`]: A list of members who are requesting to speak in the stage channel."""
        return [member for member in self.members if member.voice and member.voice.requested_to_speak_at is not None]

    @property
    def speakers(self) -> List[Member]:
        """List[:class:`Member`]: A list of members who have been permitted to speak in the stage channel.

        .. versionadded:: 2.0
        """
        return [
            member
            for member in self.members
            if member.voice and not member.voice.suppress and member.voice.requested_to_speak_at is None
        ]

    @property
    def listeners(self) -> List[Member]:
        """List[:class:`Member`]: A list of members who are listening in the stage channel.

        .. versionadded:: 2.0
        """
        return [member for member in self.members if member.voice and member.voice.suppress]

    @property
    def moderators(self) -> List[Member]:
        """List[:class:`Member`]: A list of members who are moderating the stage channel.

        .. versionadded:: 2.0
        """
        required_permissions = Permissions.stage_moderator()
        return [member for member in self.members if self.permissions_for(member) >= required_permissions]

    @property
    def type(self) -> Literal[ChannelType.stage_voice]:
        """:class:`ChannelType`: The channel's Discord type."""
        return ChannelType.stage_voice

    @utils.copy_doc(discord.abc.GuildChannel.clone)
    async def clone(self, *, name: Optional[str] = None, reason: Optional[str] = None) -> StageChannel:
        return await self._clone_impl({}, name=name, reason=reason)

    @property
    def instance(self) -> Optional[StageInstance]:
        """Optional[:class:`StageInstance`]: The running stage instance of the stage channel.

        .. versionadded:: 2.0
        """
        return utils.get(self.guild.stage_instances, channel_id=self.id)

    async def create_instance(
        self,
        *,
        topic: str,
        privacy_level: PrivacyLevel = MISSING,
        send_start_notification: bool = False,
        scheduled_event: Snowflake = MISSING,
        reason: Optional[str] = None,
    ) -> StageInstance:
        """|coro|

        Create a stage instance.

        You must have :attr:`~Permissions.manage_channels` to do this.

        .. versionadded:: 2.0

        Parameters
        -----------
        topic: :class:`str`
            The stage instance's topic.
        privacy_level: :class:`PrivacyLevel`
            The stage instance's privacy level. Defaults to :attr:`PrivacyLevel.guild_only`.
        send_start_notification: :class:`bool`
            Whether to send a start notification. This sends a push notification to @everyone if ``True``. Defaults to ``False``.
            You must have :attr:`~Permissions.mention_everyone` to do this.

            .. versionadded:: 2.3
        scheduled_event: :class:`~discord.abc.Snowflake`
            The guild scheduled event associated with the stage instance.

            .. versionadded:: 2.4
        reason: :class:`str`
            The reason the stage instance was created. Shows up on the audit log.

        Raises
        ------
        TypeError
            If the ``privacy_level`` parameter is not the proper type.
        Forbidden
            You do not have permissions to create a stage instance.
        HTTPException
            Creating a stage instance failed.

        Returns
        --------
        :class:`StageInstance`
            The newly created stage instance.
        """

        payload: Dict[str, Any] = {'channel_id': self.id, 'topic': topic}

        if privacy_level is not MISSING:
            if not isinstance(privacy_level, PrivacyLevel):
                raise TypeError('privacy_level field must be of type PrivacyLevel')

            payload['privacy_level'] = privacy_level.value

        if scheduled_event is not MISSING:
            payload['guild_scheduled_event_id'] = scheduled_event.id

        payload['send_start_notification'] = send_start_notification

        data = await self._state.http.create_stage_instance(**payload, reason=reason)
        return StageInstance(guild=self.guild, state=self._state, data=data)

    async def fetch_instance(self) -> StageInstance:
        """|coro|

        Gets the running :class:`StageInstance`.

        .. versionadded:: 2.0

        Raises
        -------
        NotFound
            The stage instance or channel could not be found.
        HTTPException
            Getting the stage instance failed.

        Returns
        --------
        :class:`StageInstance`
            The stage instance.
        """
        data = await self._state.http.get_stage_instance(self.id)
        return StageInstance(guild=self.guild, state=self._state, data=data)

    @overload
    async def edit(self) -> None:
        ...

    @overload
    async def edit(self, *, position: int, reason: Optional[str] = ...) -> None:
        ...

    @overload
    async def edit(
        self,
        *,
        name: str = ...,
        nsfw: bool = ...,
        bitrate: int = ...,
        user_limit: int = ...,
        position: int = ...,
        sync_permissions: int = ...,
        category: Optional[CategoryChannel] = ...,
        overwrites: Mapping[OverwriteKeyT, PermissionOverwrite] = ...,
        rtc_region: Optional[str] = ...,
        video_quality_mode: VideoQualityMode = ...,
        slowmode_delay: int = ...,
        reason: Optional[str] = ...,
    ) -> StageChannel:
        ...

    async def edit(self, *, reason: Optional[str] = None, **options: Any) -> Optional[StageChannel]:
        """|coro|

        Edits the channel.

        You must have :attr:`~Permissions.manage_channels` to do this.

        .. versionchanged:: 2.0
            The ``topic`` parameter must now be set via :attr:`create_instance`.

        .. versionchanged:: 2.0
            Edits are no longer in-place, the newly edited channel is returned instead.

        .. versionchanged:: 2.0
            The ``region`` parameter now accepts :class:`str` instead of an enum.

        .. versionchanged:: 2.0
            This function will now raise :exc:`TypeError` instead of
            ``InvalidArgument``.

        Parameters
        ----------
        name: :class:`str`
            The new channel's name.
        bitrate: :class:`int`
            The new channel's bitrate.
        position: :class:`int`
            The new channel's position.
        nsfw: :class:`bool`
            To mark the channel as NSFW or not.
        user_limit: :class:`int`
            The new channel's user limit.
        sync_permissions: :class:`bool`
            Whether to sync permissions with the channel's new or pre-existing
            category. Defaults to ``False``.
        category: Optional[:class:`CategoryChannel`]
            The new category for this channel. Can be ``None`` to remove the
            category.
        slowmode_delay: :class:`int`
            Specifies the slowmode rate limit for user in this channel, in seconds.
            A value of ``0`` disables slowmode. The maximum value possible is ``21600``.
        reason: Optional[:class:`str`]
            The reason for editing this channel. Shows up on the audit log.
        overwrites: :class:`Mapping`
            A :class:`Mapping` of target (either a role or a member) to
            :class:`PermissionOverwrite` to apply to the channel.
        rtc_region: Optional[:class:`str`]
            The new region for the stage channel's voice communication.
            A value of ``None`` indicates automatic voice region detection.
        video_quality_mode: :class:`VideoQualityMode`
            The camera video quality for the stage channel's participants.

            .. versionadded:: 2.0

        Raises
        ------
        ValueError
            If the permission overwrite information is not in proper form.
        Forbidden
            You do not have permissions to edit the channel.
        HTTPException
            Editing the channel failed.

        Returns
        --------
        Optional[:class:`.StageChannel`]
            The newly edited stage channel. If the edit was only positional
            then ``None`` is returned instead.
        """

        payload = await self._edit(options, reason=reason)
        if payload is not None:
            # the payload will always be the proper channel payload
            return self.__class__(state=self._state, guild=self.guild, data=payload)  # type: ignore


class CategoryChannel(discord.abc.GuildChannel, Hashable):
    """Represents a Discord channel category.

    These are useful to group channels to logical compartments.

    .. container:: operations

        .. describe:: x == y

            Checks if two channels are equal.

        .. describe:: x != y

            Checks if two channels are not equal.

        .. describe:: hash(x)

            Returns the category's hash.

        .. describe:: str(x)

            Returns the category's name.

    Attributes
    -----------
    name: :class:`str`
        The category name.
    guild: :class:`Guild`
        The guild the category belongs to.
    id: :class:`int`
        The category channel ID.
    position: :class:`int`
        The position in the category list. This is a number that starts at 0. e.g. the
        top category is position 0.
    nsfw: :class:`bool`
        If the channel is marked as "not safe for work".

        .. note::

            To check if the channel or the guild of that channel are marked as NSFW, consider :meth:`is_nsfw` instead.
    """

    __slots__ = ('name', 'id', 'guild', 'nsfw', '_state', 'position', '_overwrites', 'category_id')

    def __init__(self, *, state: ConnectionState, guild: Guild, data: CategoryChannelPayload):
        self._state: ConnectionState = state
        self.id: int = int(data['id'])
        self._update(guild, data)

    def __repr__(self) -> str:
        return f'<CategoryChannel id={self.id} name={self.name!r} position={self.position} nsfw={self.nsfw}>'

    def _update(self, guild: Guild, data: CategoryChannelPayload) -> None:
        self.guild: Guild = guild
        self.name: str = data['name']
        self.category_id: Optional[int] = utils._get_as_snowflake(data, 'parent_id')
        self.nsfw: bool = data.get('nsfw', False)
        self.position: int = data['position']
        self._fill_overwrites(data)

    @property
    def _sorting_bucket(self) -> int:
        return ChannelType.category.value

    @property
    def _scheduled_event_entity_type(self) -> Optional[EntityType]:
        return None

    @property
    def type(self) -> Literal[ChannelType.category]:
        """:class:`ChannelType`: The channel's Discord type."""
        return ChannelType.category

    def is_nsfw(self) -> bool:
        """:class:`bool`: Checks if the category is NSFW."""
        return self.nsfw

    @utils.copy_doc(discord.abc.GuildChannel.clone)
    async def clone(self, *, name: Optional[str] = None, reason: Optional[str] = None) -> CategoryChannel:
        return await self._clone_impl({'nsfw': self.nsfw}, name=name, reason=reason)

    @overload
    async def edit(self) -> None:
        ...

    @overload
    async def edit(self, *, position: int, reason: Optional[str] = ...) -> None:
        ...

    @overload
    async def edit(
        self,
        *,
        name: str = ...,
        position: int = ...,
        nsfw: bool = ...,
        overwrites: Mapping[OverwriteKeyT, PermissionOverwrite] = ...,
        reason: Optional[str] = ...,
    ) -> CategoryChannel:
        ...

    async def edit(self, *, reason: Optional[str] = None, **options: Any) -> Optional[CategoryChannel]:
        """|coro|

        Edits the channel.

        You must have :attr:`~Permissions.manage_channels` to do this.

        .. versionchanged:: 1.3
            The ``overwrites`` keyword-only parameter was added.

        .. versionchanged:: 2.0
            Edits are no longer in-place, the newly edited channel is returned instead.

        .. versionchanged:: 2.0
            This function will now raise :exc:`TypeError` or
            :exc:`ValueError` instead of ``InvalidArgument``.

        Parameters
        ----------
        name: :class:`str`
            The new category's name.
        position: :class:`int`
            The new category's position.
        nsfw: :class:`bool`
            To mark the category as NSFW or not.
        reason: Optional[:class:`str`]
            The reason for editing this category. Shows up on the audit log.
        overwrites: :class:`Mapping`
            A :class:`Mapping` of target (either a role or a member) to
            :class:`PermissionOverwrite` to apply to the channel.

        Raises
        ------
        ValueError
            If position is less than 0 or greater than the number of categories.
        TypeError
            The overwrite information is not in proper form.
        Forbidden
            You do not have permissions to edit the category.
        HTTPException
            Editing the category failed.

        Returns
        --------
        Optional[:class:`.CategoryChannel`]
            The newly edited category channel. If the edit was only positional
            then ``None`` is returned instead.
        """

        payload = await self._edit(options, reason=reason)
        if payload is not None:
            # the payload will always be the proper channel payload
            return self.__class__(state=self._state, guild=self.guild, data=payload)  # type: ignore

    @utils.copy_doc(discord.abc.GuildChannel.move)
    async def move(self, **kwargs: Any) -> None:
        kwargs.pop('category', None)
        await super().move(**kwargs)

    @property
    def channels(self) -> List[GuildChannelType]:
        """List[:class:`abc.GuildChannel`]: Returns the channels that are under this category.

        These are sorted by the official Discord UI, which places voice channels below the text channels.
        """

        def comparator(channel):
            return (not isinstance(channel, TextChannel), channel.position)

        ret = [c for c in self.guild.channels if c.category_id == self.id]
        ret.sort(key=comparator)
        return ret

    @property
    def text_channels(self) -> List[TextChannel]:
        """List[:class:`TextChannel`]: Returns the text channels that are under this category."""
        ret = [c for c in self.guild.channels if c.category_id == self.id and isinstance(c, TextChannel)]
        ret.sort(key=lambda c: (c.position, c.id))
        return ret

    @property
    def voice_channels(self) -> List[VoiceChannel]:
        """List[:class:`VoiceChannel`]: Returns the voice channels that are under this category."""
        ret = [c for c in self.guild.channels if c.category_id == self.id and isinstance(c, VoiceChannel)]
        ret.sort(key=lambda c: (c.position, c.id))
        return ret

    @property
    def stage_channels(self) -> List[StageChannel]:
        """List[:class:`StageChannel`]: Returns the stage channels that are under this category.

        .. versionadded:: 1.7
        """
        ret = [c for c in self.guild.channels if c.category_id == self.id and isinstance(c, StageChannel)]
        ret.sort(key=lambda c: (c.position, c.id))
        return ret

    @property
    def forums(self) -> List[ForumChannel]:
        """List[:class:`ForumChannel`]: Returns the forum channels that are under this category.

        .. versionadded:: 2.4
        """
        r = [c for c in self.guild.channels if c.category_id == self.id and isinstance(c, ForumChannel)]
        r.sort(key=lambda c: (c.position, c.id))
        return r

    async def create_text_channel(self, name: str, **options: Any) -> TextChannel:
        """|coro|

        A shortcut method to :meth:`Guild.create_text_channel` to create a :class:`TextChannel` in the category.

        Returns
        -------
        :class:`TextChannel`
            The channel that was just created.
        """
        return await self.guild.create_text_channel(name, category=self, **options)

    async def create_voice_channel(self, name: str, **options: Any) -> VoiceChannel:
        """|coro|

        A shortcut method to :meth:`Guild.create_voice_channel` to create a :class:`VoiceChannel` in the category.

        Returns
        -------
        :class:`VoiceChannel`
            The channel that was just created.
        """
        return await self.guild.create_voice_channel(name, category=self, **options)

    async def create_stage_channel(self, name: str, **options: Any) -> StageChannel:
        """|coro|

        A shortcut method to :meth:`Guild.create_stage_channel` to create a :class:`StageChannel` in the category.

        .. versionadded:: 1.7

        Returns
        -------
        :class:`StageChannel`
            The channel that was just created.
        """
        return await self.guild.create_stage_channel(name, category=self, **options)

    async def create_forum(self, name: str, **options: Any) -> ForumChannel:
        """|coro|

        A shortcut method to :meth:`Guild.create_forum` to create a :class:`ForumChannel` in the category.

        .. versionadded:: 2.0

        Returns
        --------
        :class:`ForumChannel`
            The channel that was just created.
        """
        return await self.guild.create_forum(name, category=self, **options)


class ForumTag(Hashable):
    """Represents a forum tag that can be applied to a thread within a :class:`ForumChannel`.

    .. versionadded:: 2.1

    .. container:: operations

        .. describe:: x == y

            Checks if two forum tags are equal.

        .. describe:: x != y

            Checks if two forum tags are not equal.

        .. describe:: hash(x)

            Returns the forum tag's hash.

        .. describe:: str(x)

            Returns the forum tag's name.


    Attributes
    -----------
    id: :class:`int`
        The ID of the tag. If this was manually created then the ID will be ``0``.
    name: :class:`str`
        The name of the tag. Can only be up to 20 characters.
    moderated: :class:`bool`
        Whether this tag can only be added or removed by a moderator with
        the :attr:`~Permissions.manage_threads` permission.
    emoji: Optional[:class:`PartialEmoji`]
        The emoji that is used to represent this tag.
        Note that if the emoji is a custom emoji, it will *not* have name information.
    """

    __slots__ = ('name', 'id', 'moderated', 'emoji')

    def __init__(self, *, name: str, emoji: Optional[EmojiInputType] = None, moderated: bool = False) -> None:
        self.name: str = name
        self.id: int = 0
        self.moderated: bool = moderated
        self.emoji: Optional[PartialEmoji] = None
        if isinstance(emoji, _EmojiTag):
            self.emoji = emoji._to_partial()
        elif isinstance(emoji, str):
            self.emoji = PartialEmoji.from_str(emoji)
        elif emoji is not None:
            raise TypeError(f'emoji must be a Emoji, PartialEmoji, str or None not {emoji.__class__.__name__}')

    @classmethod
    def from_data(cls, *, state: ConnectionState, data: ForumTagPayload) -> Self:
        self = cls.__new__(cls)
        self.name = data['name']
        self.id = int(data['id'])
        self.moderated = data.get('moderated', False)

        emoji_name = data['emoji_name'] or ''
        emoji_id = utils._get_as_snowflake(data, 'emoji_id') or None  # Coerce 0 -> None
        if not emoji_name and not emoji_id:
            self.emoji = None
        else:
            self.emoji = PartialEmoji.with_state(state=state, name=emoji_name, id=emoji_id)
        return self

    def to_dict(self) -> Dict[str, Any]:
        payload: Dict[str, Any] = {
            'name': self.name,
            'moderated': self.moderated,
        }
        if self.emoji is not None:
            payload.update(self.emoji._to_forum_tag_payload())
        else:
            payload.update(emoji_id=None, emoji_name=None)

        if self.id:
            payload['id'] = self.id

        return payload

    def __repr__(self) -> str:
        return f'<ForumTag id={self.id} name={self.name!r} emoji={self.emoji!r} moderated={self.moderated}>'

    def __str__(self) -> str:
        return self.name


class ForumChannel(discord.abc.GuildChannel, Hashable):
    """Represents a Discord guild forum channel.

    .. versionadded:: 2.0

    .. container:: operations

        .. describe:: x == y

            Checks if two forums are equal.

        .. describe:: x != y

            Checks if two forums are not equal.

        .. describe:: hash(x)

            Returns the forum's hash.

        .. describe:: str(x)

            Returns the forum's name.

    Attributes
    -----------
    name: :class:`str`
        The forum name.
    guild: :class:`Guild`
        The guild the forum belongs to.
    id: :class:`int`
        The forum ID.
    category_id: Optional[:class:`int`]
        The category channel ID this forum belongs to, if applicable.
    topic: Optional[:class:`str`]
        The forum's topic. ``None`` if it doesn't exist. Called "Guidelines" in the UI.
        Can be up to 4096 characters long.
    position: :class:`int`
        The position in the channel list. This is a number that starts at 0. e.g. the
        top channel is position 0.
    last_message_id: Optional[:class:`int`]
        The last thread ID that was created on this forum. This technically also
        coincides with the message ID that started the thread that was created.
        It may *not* point to an existing or valid thread or message.
    slowmode_delay: :class:`int`
        The number of seconds a member must wait between creating threads
        in this forum. A value of ``0`` denotes that it is disabled.
        Bots and users with :attr:`~Permissions.manage_channels` or
        :attr:`~Permissions.manage_messages` bypass slowmode.
    nsfw: :class:`bool`
        If the forum is marked as "not safe for work" or "age restricted".
    default_auto_archive_duration: :class:`int`
        The default auto archive duration in minutes for threads created in this forum.
    default_thread_slowmode_delay: :class:`int`
        The default slowmode delay in seconds for threads created in this forum.

        .. versionadded:: 2.1
    default_reaction_emoji: Optional[:class:`PartialEmoji`]
        The default reaction emoji for threads created in this forum to show in the
        add reaction button.

        .. versionadded:: 2.1
    default_layout: :class:`ForumLayoutType`
        The default layout for posts in this forum channel.
        Defaults to :attr:`ForumLayoutType.not_set`.

        .. versionadded:: 2.2
    default_sort_order: Optional[:class:`ForumOrderType`]
        The default sort order for posts in this forum channel.

        .. versionadded:: 2.3
    """

    __slots__ = (
        'name',
        'id',
        'guild',
        'topic',
        '_state',
        '_flags',
        '_type',
        'nsfw',
        'category_id',
        'position',
        'slowmode_delay',
        '_overwrites',
        'last_message_id',
        'default_auto_archive_duration',
        'default_thread_slowmode_delay',
        'default_reaction_emoji',
        'default_layout',
        'default_sort_order',
        '_available_tags',
        '_flags',
    )

    def __init__(self, *, state: ConnectionState, guild: Guild, data: Union[ForumChannelPayload, MediaChannelPayload]):
        self._state: ConnectionState = state
        self.id: int = int(data['id'])
        self._type: Literal[15, 16] = data['type']
        self._update(guild, data)

    def __repr__(self) -> str:
        attrs = [
            ('id', self.id),
            ('name', self.name),
            ('position', self.position),
            ('nsfw', self.nsfw),
            ('category_id', self.category_id),
        ]
        joined = ' '.join('%s=%r' % t for t in attrs)
        return f'<{self.__class__.__name__} {joined}>'

    def _update(self, guild: Guild, data: Union[ForumChannelPayload, MediaChannelPayload]) -> None:
        self.guild: Guild = guild
        self.name: str = data['name']
        self.category_id: Optional[int] = utils._get_as_snowflake(data, 'parent_id')
        self.topic: Optional[str] = data.get('topic')
        self.position: int = data['position']
        self.nsfw: bool = data.get('nsfw', False)
        self.slowmode_delay: int = data.get('rate_limit_per_user', 0)
        self.default_auto_archive_duration: ThreadArchiveDuration = data.get('default_auto_archive_duration', 1440)
        self.last_message_id: Optional[int] = utils._get_as_snowflake(data, 'last_message_id')
        # This takes advantage of the fact that dicts are ordered since Python 3.7
        tags = [ForumTag.from_data(state=self._state, data=tag) for tag in data.get('available_tags', [])]
        self.default_thread_slowmode_delay: int = data.get('default_thread_rate_limit_per_user', 0)
        self.default_layout: ForumLayoutType = try_enum(ForumLayoutType, data.get('default_forum_layout', 0))
        self._available_tags: Dict[int, ForumTag] = {tag.id: tag for tag in tags}

        self.default_reaction_emoji: Optional[PartialEmoji] = None
        default_reaction_emoji = data.get('default_reaction_emoji')
        if default_reaction_emoji:
            self.default_reaction_emoji = PartialEmoji.with_state(
                state=self._state,
                id=utils._get_as_snowflake(default_reaction_emoji, 'emoji_id') or None,  # Coerce 0 -> None
                name=default_reaction_emoji.get('emoji_name') or '',
            )

        self.default_sort_order: Optional[ForumOrderType] = None
        default_sort_order = data.get('default_sort_order')
        if default_sort_order is not None:
            self.default_sort_order = try_enum(ForumOrderType, default_sort_order)

        self._flags: int = data.get('flags', 0)
        self._fill_overwrites(data)

    @property
    def type(self) -> Literal[ChannelType.forum, ChannelType.media]:
        """:class:`ChannelType`: The channel's Discord type."""
        if self._type == 16:
            return ChannelType.media
        return ChannelType.forum

    @property
    def _sorting_bucket(self) -> int:
        return ChannelType.text.value

    @property
    def _scheduled_event_entity_type(self) -> Optional[EntityType]:
        return None

    @utils.copy_doc(discord.abc.GuildChannel.permissions_for)
    def permissions_for(self, obj: Union[Member, Role], /) -> Permissions:
        base = super().permissions_for(obj)
        self._apply_implicit_permissions(base)

        # text channels do not have voice related permissions
        denied = Permissions.voice()
        base.value &= ~denied.value
        return base

    def get_thread(self, thread_id: int, /) -> Optional[Thread]:
        """Returns a thread with the given ID.

        .. note::

            This does not always retrieve archived threads, as they are not retained in the internal
            cache. Use :func:`Guild.fetch_channel` instead.

        .. versionadded:: 2.2

        Parameters
        -----------
        thread_id: :class:`int`
            The ID to search for.

        Returns
        --------
        Optional[:class:`Thread`]
            The returned thread or ``None`` if not found.
        """
        thread = self.guild.get_thread(thread_id)
        if thread is not None and thread.parent_id == self.id:
            return thread
        return None

    @property
    def threads(self) -> List[Thread]:
        """List[:class:`Thread`]: Returns all the threads that you can see."""
        return [thread for thread in self.guild._threads.values() if thread.parent_id == self.id]

    @property
    def flags(self) -> ChannelFlags:
        """:class:`ChannelFlags`: The flags associated with this thread.

        .. versionadded:: 2.1
        """
        return ChannelFlags._from_value(self._flags)

    @property
    def available_tags(self) -> Sequence[ForumTag]:
        """Sequence[:class:`ForumTag`]: Returns all the available tags for this forum.

        .. versionadded:: 2.1
        """
        return utils.SequenceProxy(self._available_tags.values())

    def get_tag(self, tag_id: int, /) -> Optional[ForumTag]:
        """Returns the tag with the given ID.

        .. versionadded:: 2.1

        Parameters
        ----------
        tag_id: :class:`int`
            The ID to search for.

        Returns
        -------
        Optional[:class:`ForumTag`]
            The tag with the given ID, or ``None`` if not found.
        """
        return self._available_tags.get(tag_id)

    def is_nsfw(self) -> bool:
        """:class:`bool`: Checks if the forum is NSFW."""
        return self.nsfw

    def is_media(self) -> bool:
        """:class:`bool`: Checks if the channel is a media channel.

        .. versionadded:: 2.4
        """
        return self._type == ChannelType.media.value

    @utils.copy_doc(discord.abc.GuildChannel.clone)
    async def clone(self, *, name: Optional[str] = None, reason: Optional[str] = None) -> ForumChannel:
        return await self._clone_impl(
            {'topic': self.topic, 'nsfw': self.nsfw, 'rate_limit_per_user': self.slowmode_delay}, name=name, reason=reason
        )

    @overload
    async def edit(self) -> None:
        ...

    @overload
    async def edit(self, *, position: int, reason: Optional[str] = ...) -> None:
        ...

    @overload
    async def edit(
        self,
        *,
        reason: Optional[str] = ...,
        name: str = ...,
        topic: str = ...,
        position: int = ...,
        nsfw: bool = ...,
        sync_permissions: bool = ...,
        category: Optional[CategoryChannel] = ...,
        slowmode_delay: int = ...,
        default_auto_archive_duration: ThreadArchiveDuration = ...,
        type: ChannelType = ...,
        overwrites: Mapping[OverwriteKeyT, PermissionOverwrite] = ...,
        available_tags: Sequence[ForumTag] = ...,
        default_thread_slowmode_delay: int = ...,
        default_reaction_emoji: Optional[EmojiInputType] = ...,
        default_layout: ForumLayoutType = ...,
        default_sort_order: ForumOrderType = ...,
        require_tag: bool = ...,
    ) -> ForumChannel:
        ...

    async def edit(self, *, reason: Optional[str] = None, **options: Any) -> Optional[ForumChannel]:
        """|coro|

        Edits the forum.

        You must have :attr:`~Permissions.manage_channels` to do this.

        Parameters
        ----------
        name: :class:`str`
            The new forum name.
        topic: :class:`str`
            The new forum's topic.
        position: :class:`int`
            The new forum's position.
        nsfw: :class:`bool`
            To mark the forum as NSFW or not.
        sync_permissions: :class:`bool`
            Whether to sync permissions with the forum's new or pre-existing
            category. Defaults to ``False``.
        category: Optional[:class:`CategoryChannel`]
            The new category for this forum. Can be ``None`` to remove the
            category.
        slowmode_delay: :class:`int`
            Specifies the slowmode rate limit for user in this forum, in seconds.
            A value of ``0`` disables slowmode. The maximum value possible is ``21600``.
        type: :class:`ChannelType`
            Change the type of this text forum. Currently, only conversion between
            :attr:`ChannelType.text` and :attr:`ChannelType.news` is supported. This
            is only available to guilds that contain ``NEWS`` in :attr:`Guild.features`.
        reason: Optional[:class:`str`]
            The reason for editing this forum. Shows up on the audit log.
        overwrites: :class:`Mapping`
            A :class:`Mapping` of target (either a role or a member) to
            :class:`PermissionOverwrite` to apply to the forum.
        default_auto_archive_duration: :class:`int`
            The new default auto archive duration in minutes for threads created in this channel.
            Must be one of ``60``, ``1440``, ``4320``, or ``10080``.
        available_tags: Sequence[:class:`ForumTag`]
            The new available tags for this forum.

            .. versionadded:: 2.1
        default_thread_slowmode_delay: :class:`int`
            The new default slowmode delay for threads in this channel.

            .. versionadded:: 2.1
        default_reaction_emoji: Optional[Union[:class:`Emoji`, :class:`PartialEmoji`, :class:`str`]]
            The new default reaction emoji for threads in this channel.

            .. versionadded:: 2.1
        default_layout: :class:`ForumLayoutType`
            The new default layout for posts in this forum.

            .. versionadded:: 2.2
        default_sort_order: Optional[:class:`ForumOrderType`]
            The new default sort order for posts in this forum.

            .. versionadded:: 2.3
        require_tag: :class:`bool`
            Whether to require a tag for threads in this channel or not.

            .. versionadded:: 2.1

        Raises
        ------
        ValueError
            The new ``position`` is less than 0 or greater than the number of channels.
        TypeError
            The permission overwrite information is not in proper form or a type
            is not the expected type.
        Forbidden
            You do not have permissions to edit the forum.
        HTTPException
            Editing the forum failed.

        Returns
        --------
        Optional[:class:`.ForumChannel`]
            The newly edited forum channel. If the edit was only positional
            then ``None`` is returned instead.
        """

        try:
            tags: Sequence[ForumTag] = options.pop('available_tags')
        except KeyError:
            pass
        else:
            options['available_tags'] = [tag.to_dict() for tag in tags]

        try:
            default_reaction_emoji: Optional[EmojiInputType] = options.pop('default_reaction_emoji')
        except KeyError:
            pass
        else:
            if default_reaction_emoji is None:
                options['default_reaction_emoji'] = None
            elif isinstance(default_reaction_emoji, _EmojiTag):
                options['default_reaction_emoji'] = default_reaction_emoji._to_partial()._to_forum_tag_payload()
            elif isinstance(default_reaction_emoji, str):
                options['default_reaction_emoji'] = PartialEmoji.from_str(default_reaction_emoji)._to_forum_tag_payload()

        try:
            require_tag = options.pop('require_tag')
        except KeyError:
            pass
        else:
            flags = self.flags
            flags.require_tag = require_tag
            options['flags'] = flags.value

        try:
            layout = options.pop('default_layout')
        except KeyError:
            pass
        else:
            if not isinstance(layout, ForumLayoutType):
                raise TypeError(f'default_layout parameter must be a ForumLayoutType not {layout.__class__.__name__}')

            options['default_forum_layout'] = layout.value

        try:
            sort_order = options.pop('default_sort_order')
        except KeyError:
            pass
        else:
            if sort_order is None:
                options['default_sort_order'] = None
            else:
                if not isinstance(sort_order, ForumOrderType):
                    raise TypeError(
                        f'default_sort_order parameter must be a ForumOrderType not {sort_order.__class__.__name__}'
                    )

                options['default_sort_order'] = sort_order.value

        payload = await self._edit(options, reason=reason)
        if payload is not None:
            # the payload will always be the proper channel payload
            return self.__class__(state=self._state, guild=self.guild, data=payload)  # type: ignore

    async def create_tag(
        self,
        *,
        name: str,
        emoji: Optional[PartialEmoji] = None,
        moderated: bool = False,
        reason: Optional[str] = None,
    ) -> ForumTag:
        """|coro|

        Creates a new tag in this forum.

        You must have :attr:`~Permissions.manage_channels` to do this.

        Parameters
        ----------
        name: :class:`str`
            The name of the tag. Can only be up to 20 characters.
        emoji: Optional[Union[:class:`str`, :class:`PartialEmoji`]]
            The emoji to use for the tag.
        moderated: :class:`bool`
            Whether the tag can only be applied by moderators.
        reason: Optional[:class:`str`]
            The reason for creating this tag. Shows up on the audit log.

        Raises
        ------
        Forbidden
            You do not have permissions to create a tag in this forum.
        HTTPException
            Creating the tag failed.

        Returns
        -------
        :class:`ForumTag`
            The newly created tag.
        """

        prior = list(self._available_tags.values())
        result = ForumTag(name=name, emoji=emoji, moderated=moderated)
        prior.append(result)
        payload = await self._state.http.edit_channel(
            self.id, reason=reason, available_tags=[tag.to_dict() for tag in prior]
        )
        try:
            result.id = int(payload['available_tags'][-1]['id'])  # type: ignore
        except (KeyError, IndexError, ValueError):
            pass

        return result

    async def create_thread(
        self,
        *,
        name: str,
        auto_archive_duration: ThreadArchiveDuration = MISSING,
        slowmode_delay: Optional[int] = None,
        content: Optional[str] = None,
        tts: bool = False,
        embed: Embed = MISSING,
        embeds: Sequence[Embed] = MISSING,
        file: File = MISSING,
        files: Sequence[File] = MISSING,
        stickers: Sequence[Union[GuildSticker, StickerItem]] = MISSING,
        allowed_mentions: AllowedMentions = MISSING,
        mention_author: bool = MISSING,
        applied_tags: Sequence[ForumTag] = MISSING,
        view: View = MISSING,
        suppress_embeds: bool = False,
        reason: Optional[str] = None,
    ) -> ThreadWithMessage:
        """|coro|

        Creates a thread in this forum.

        This thread is a public thread with the initial message given. Currently in order
        to start a thread in this forum, the user needs :attr:`~discord.Permissions.send_messages`.

        You must send at least one of ``content``, ``embed``, ``embeds``, ``file``, ``files``,
        or ``view`` to create a thread in a forum, since forum channels must have a starter message.

        Parameters
        -----------
        name: :class:`str`
            The name of the thread.
        auto_archive_duration: :class:`int`
            The duration in minutes before a thread is automatically hidden from the channel list.
            If not provided, the channel's default auto archive duration is used.

            Must be one of ``60``, ``1440``, ``4320``, or ``10080``, if provided.
        slowmode_delay: Optional[:class:`int`]
            Specifies the slowmode rate limit for user in this channel, in seconds.
            The maximum value possible is ``21600``. By default no slowmode rate limit
            if this is ``None``.
        content: Optional[:class:`str`]
            The content of the message to send with the thread.
        tts: :class:`bool`
            Indicates if the message should be sent using text-to-speech.
        embed: :class:`~discord.Embed`
            The rich embed for the content.
        embeds: List[:class:`~discord.Embed`]
            A list of embeds to upload. Must be a maximum of 10.
        file: :class:`~discord.File`
            The file to upload.
        files: List[:class:`~discord.File`]
            A list of files to upload. Must be a maximum of 10.
        allowed_mentions: :class:`~discord.AllowedMentions`
            Controls the mentions being processed in this message. If this is
            passed, then the object is merged with :attr:`~discord.Client.allowed_mentions`.
            The merging behaviour only overrides attributes that have been explicitly passed
            to the object, otherwise it uses the attributes set in :attr:`~discord.Client.allowed_mentions`.
            If no object is passed at all then the defaults given by :attr:`~discord.Client.allowed_mentions`
            are used instead.
        mention_author: :class:`bool`
            If set, overrides the :attr:`~discord.AllowedMentions.replied_user` attribute of ``allowed_mentions``.
        applied_tags: List[:class:`discord.ForumTag`]
            A list of tags to apply to the thread.
        view: :class:`discord.ui.View`
            A Discord UI View to add to the message.
        stickers: Sequence[Union[:class:`~discord.GuildSticker`, :class:`~discord.StickerItem`]]
            A list of stickers to upload. Must be a maximum of 3.
        suppress_embeds: :class:`bool`
            Whether to suppress embeds for the message. This sends the message without any embeds if set to ``True``.
        reason: :class:`str`
            The reason for creating a new thread. Shows up on the audit log.

        Raises
        -------
        Forbidden
            You do not have permissions to create a thread.
        HTTPException
            Starting the thread failed.
        ValueError
            The ``files`` or ``embeds`` list is not of the appropriate size.
        TypeError
            You specified both ``file`` and ``files``,
            or you specified both ``embed`` and ``embeds``.

        Returns
        --------
        Tuple[:class:`Thread`, :class:`Message`]
            The created thread with the created message.
            This is also accessible as a namedtuple with ``thread`` and ``message`` fields.
        """

        state = self._state
        previous_allowed_mention = state.allowed_mentions
        if stickers is MISSING:
            sticker_ids = MISSING
        else:
            sticker_ids: SnowflakeList = [s.id for s in stickers]

        if view and not hasattr(view, '__discord_ui_view__'):
            raise TypeError(f'view parameter must be View not {view.__class__.__name__}')

        if suppress_embeds:
            from .message import MessageFlags  # circular import

            flags = MessageFlags._from_value(4)
        else:
            flags = MISSING

        content = str(content) if content else MISSING

        channel_payload = {
            'name': name,
            'auto_archive_duration': auto_archive_duration or self.default_auto_archive_duration,
            'rate_limit_per_user': slowmode_delay,
            'type': 11,  # Private threads don't seem to be allowed
        }

        if applied_tags is not MISSING:
            channel_payload['applied_tags'] = [str(tag.id) for tag in applied_tags]

        with handle_message_parameters(
            content=content,
            tts=tts,
            file=file,
            files=files,
            embed=embed,
            embeds=embeds,
            allowed_mentions=allowed_mentions,
            previous_allowed_mentions=previous_allowed_mention,
            mention_author=None if mention_author is MISSING else mention_author,
            stickers=sticker_ids,
            view=view,
            flags=flags,
            channel_payload=channel_payload,
        ) as params:
            # Circular import
            from .message import Message

            data = await state.http.start_thread_in_forum(self.id, params=params, reason=reason)
            thread = Thread(guild=self.guild, state=self._state, data=data)
            message = Message(state=self._state, channel=thread, data=data['message'])
            if view and not view.is_finished():
                self._state.store_view(view, message.id)

            return ThreadWithMessage(thread=thread, message=message)

    async def webhooks(self) -> List[Webhook]:
        """|coro|

        Gets the list of webhooks from this channel.

        You must have :attr:`~.Permissions.manage_webhooks` to do this.

        Raises
        -------
        Forbidden
            You don't have permissions to get the webhooks.

        Returns
        --------
        List[:class:`Webhook`]
            The webhooks for this channel.
        """

        from .webhook import Webhook

        data = await self._state.http.channel_webhooks(self.id)
        return [Webhook.from_state(d, state=self._state) for d in data]

    async def create_webhook(self, *, name: str, avatar: Optional[bytes] = None, reason: Optional[str] = None) -> Webhook:
        """|coro|

        Creates a webhook for this channel.

        You must have :attr:`~.Permissions.manage_webhooks` to do this.

        Parameters
        -------------
        name: :class:`str`
            The webhook's name.
        avatar: Optional[:class:`bytes`]
            A :term:`py:bytes-like object` representing the webhook's default avatar.
            This operates similarly to :meth:`~ClientUser.edit`.
        reason: Optional[:class:`str`]
            The reason for creating this webhook. Shows up in the audit logs.

        Raises
        -------
        HTTPException
            Creating the webhook failed.
        Forbidden
            You do not have permissions to create a webhook.

        Returns
        --------
        :class:`Webhook`
            The created webhook.
        """

        from .webhook import Webhook

        if avatar is not None:
            avatar = utils._bytes_to_base64_data(avatar)  # type: ignore # Silence reassignment error

        data = await self._state.http.create_webhook(self.id, name=str(name), avatar=avatar, reason=reason)
        return Webhook.from_state(data, state=self._state)

    async def archived_threads(
        self,
        *,
        limit: Optional[int] = 100,
        before: Optional[Union[Snowflake, datetime.datetime]] = None,
    ) -> AsyncIterator[Thread]:
        """Returns an :term:`asynchronous iterator` that iterates over all archived threads in this forum
        in order of decreasing :attr:`Thread.archive_timestamp`.

        You must have :attr:`~Permissions.read_message_history` to do this.

        .. versionadded:: 2.0

        Parameters
        -----------
        limit: Optional[:class:`bool`]
            The number of threads to retrieve.
            If ``None``, retrieves every archived thread in the channel. Note, however,
            that this would make it a slow operation.
        before: Optional[Union[:class:`abc.Snowflake`, :class:`datetime.datetime`]]
            Retrieve archived channels before the given date or ID.

        Raises
        ------
        Forbidden
            You do not have permissions to get archived threads.
        HTTPException
            The request to get the archived threads failed.

        Yields
        -------
        :class:`Thread`
            The archived threads.
        """
        before_timestamp = None

        if isinstance(before, datetime.datetime):
            before_timestamp = before.isoformat()
        elif before is not None:
            before_timestamp = utils.snowflake_time(before.id).isoformat()

        update_before = lambda data: data['thread_metadata']['archive_timestamp']

        while True:
            retrieve = 100
            if limit is not None:
                if limit <= 0:
                    return
                retrieve = max(2, min(retrieve, limit))

            data = await self.guild._state.http.get_public_archived_threads(self.id, before=before_timestamp, limit=retrieve)

            threads = data.get('threads', [])
            for raw_thread in threads:
                yield Thread(guild=self.guild, state=self.guild._state, data=raw_thread)
                # Currently the API doesn't let you request less than 2 threads.
                # Bail out early if we had to retrieve more than what the limit was.
                if limit is not None:
                    limit -= 1
                    if limit <= 0:
                        return

            if not data.get('has_more', False):
                return

            before_timestamp = update_before(threads[-1])


class DMChannel(discord.abc.Messageable, discord.abc.PrivateChannel, Hashable):
    """Represents a Discord direct message channel.

    .. container:: operations

        .. describe:: x == y

            Checks if two channels are equal.

        .. describe:: x != y

            Checks if two channels are not equal.

        .. describe:: hash(x)

            Returns the channel's hash.

        .. describe:: str(x)

            Returns a string representation of the channel

    Attributes
    ----------
    recipient: Optional[:class:`User`]
        The user you are participating with in the direct message channel.
        If this channel is received through the gateway, the recipient information
        may not be always available.
    recipients: List[:class:`User`]
        The users you are participating with in the DM channel.

        .. versionadded:: 2.4
    me: :class:`ClientUser`
        The user presenting yourself.
    id: :class:`int`
        The direct message channel ID.
    """

    __slots__ = ('id', 'recipients', 'me', '_state')

    def __init__(self, *, me: ClientUser, state: ConnectionState, data: DMChannelPayload):
        self._state: ConnectionState = state
        self.recipients: List[User] = [state.store_user(u) for u in data.get('recipients', [])]
        self.me: ClientUser = me
        self.id: int = int(data['id'])

    async def _get_channel(self) -> Self:
        return self

    def __str__(self) -> str:
        if self.recipient:
            return f'Direct Message with {self.recipient}'
        return 'Direct Message with Unknown User'

    def __repr__(self) -> str:
        return f'<DMChannel id={self.id} recipient={self.recipient!r}>'

    @classmethod
    def _from_message(cls, state: ConnectionState, channel_id: int) -> Self:
        self = cls.__new__(cls)
        self._state = state
        self.id = channel_id
        self.recipients = []
        # state.user won't be None here
        self.me = state.user  # type: ignore
        return self

    @property
    def recipient(self) -> Optional[User]:
        if self.recipients:
            return self.recipients[0]
        return None

    @property
    def type(self) -> Literal[ChannelType.private]:
        """:class:`ChannelType`: The channel's Discord type."""
        return ChannelType.private

    @property
    def guild(self) -> Optional[Guild]:
        """Optional[:class:`Guild`]: The guild this DM channel belongs to. Always ``None``.

        This is mainly provided for compatibility purposes in duck typing.

        .. versionadded:: 2.0
        """
        return None

    @property
    def jump_url(self) -> str:
        """:class:`str`: Returns a URL that allows the client to jump to the channel.

        .. versionadded:: 2.0
        """
        return f'https://discord.com/channels/@me/{self.id}'

    @property
    def created_at(self) -> datetime.datetime:
        """:class:`datetime.datetime`: Returns the direct message channel's creation time in UTC."""
        return utils.snowflake_time(self.id)

    def permissions_for(self, obj: Any = None, /) -> Permissions:
        """Handles permission resolution for a :class:`User`.

        This function is there for compatibility with other channel types.

        Actual direct messages do not really have the concept of permissions.

        This returns all the Text related permissions set to ``True`` except:

        - :attr:`~Permissions.send_tts_messages`: You cannot send TTS messages in a DM.
        - :attr:`~Permissions.manage_messages`: You cannot delete others messages in a DM.
        - :attr:`~Permissions.create_private_threads`: There are no threads in a DM.
        - :attr:`~Permissions.create_public_threads`: There are no threads in a DM.
        - :attr:`~Permissions.manage_threads`: There are no threads in a DM.
        - :attr:`~Permissions.send_messages_in_threads`: There are no threads in a DM.

        .. versionchanged:: 2.0

            ``obj`` parameter is now positional-only.

        .. versionchanged:: 2.1

            Thread related permissions are now set to ``False``.

        Parameters
        -----------
        obj: :class:`User`
            The user to check permissions for. This parameter is ignored
            but kept for compatibility with other ``permissions_for`` methods.

        Returns
        --------
        :class:`Permissions`
            The resolved permissions.
        """
        return Permissions._dm_permissions()

    def get_partial_message(self, message_id: int, /) -> PartialMessage:
        """Creates a :class:`PartialMessage` from the message ID.

        This is useful if you want to work with a message and only have its ID without
        doing an unnecessary API call.

        .. versionadded:: 1.6

        .. versionchanged:: 2.0

            ``message_id`` parameter is now positional-only.

        Parameters
        ------------
        message_id: :class:`int`
            The message ID to create a partial message for.

        Returns
        ---------
        :class:`PartialMessage`
            The partial message.
        """

        from .message import PartialMessage

        return PartialMessage(channel=self, id=message_id)


class GroupChannel(discord.abc.Messageable, discord.abc.PrivateChannel, Hashable):
    """Represents a Discord group channel.

    .. container:: operations

        .. describe:: x == y

            Checks if two channels are equal.

        .. describe:: x != y

            Checks if two channels are not equal.

        .. describe:: hash(x)

            Returns the channel's hash.

        .. describe:: str(x)

            Returns a string representation of the channel

    Attributes
    ----------
    recipients: List[:class:`User`]
        The users you are participating with in the group channel.
    me: :class:`ClientUser`
        The user presenting yourself.
    id: :class:`int`
        The group channel ID.
    owner: Optional[:class:`User`]
        The user that owns the group channel.
    owner_id: :class:`int`
        The owner ID that owns the group channel.

        .. versionadded:: 2.0
    name: Optional[:class:`str`]
        The group channel's name if provided.
    """

    __slots__ = ('id', 'recipients', 'owner_id', 'owner', '_icon', 'name', 'me', '_state')

    def __init__(self, *, me: ClientUser, state: ConnectionState, data: GroupChannelPayload):
        self._state: ConnectionState = state
        self.id: int = int(data['id'])
        self.me: ClientUser = me
        self._update_group(data)

    def _update_group(self, data: GroupChannelPayload) -> None:
        self.owner_id: Optional[int] = utils._get_as_snowflake(data, 'owner_id')
        self._icon: Optional[str] = data.get('icon')
        self.name: Optional[str] = data.get('name')
        self.recipients: List[User] = [self._state.store_user(u) for u in data.get('recipients', [])]

        self.owner: Optional[BaseUser]
        if self.owner_id == self.me.id:
            self.owner = self.me
        else:
            self.owner = utils.find(lambda u: u.id == self.owner_id, self.recipients)

    async def _get_channel(self) -> Self:
        return self

    def __str__(self) -> str:
        if self.name:
            return self.name

        if len(self.recipients) == 0:
            return 'Unnamed'

        return ', '.join(map(lambda x: x.name, self.recipients))

    def __repr__(self) -> str:
        return f'<GroupChannel id={self.id} name={self.name!r}>'

    @property
    def type(self) -> Literal[ChannelType.group]:
        """:class:`ChannelType`: The channel's Discord type."""
        return ChannelType.group

    @property
    def guild(self) -> Optional[Guild]:
        """Optional[:class:`Guild`]: The guild this group channel belongs to. Always ``None``.

        This is mainly provided for compatibility purposes in duck typing.

        .. versionadded:: 2.0
        """
        return None

    @property
    def icon(self) -> Optional[Asset]:
        """Optional[:class:`Asset`]: Returns the channel's icon asset if available."""
        if self._icon is None:
            return None
        return Asset._from_icon(self._state, self.id, self._icon, path='channel')

    @property
    def created_at(self) -> datetime.datetime:
        """:class:`datetime.datetime`: Returns the channel's creation time in UTC."""
        return utils.snowflake_time(self.id)

    @property
    def jump_url(self) -> str:
        """:class:`str`: Returns a URL that allows the client to jump to the channel.

        .. versionadded:: 2.0
        """
        return f'https://discord.com/channels/@me/{self.id}'

    def permissions_for(self, obj: Snowflake, /) -> Permissions:
        """Handles permission resolution for a :class:`User`.

        This function is there for compatibility with other channel types.

        Actual direct messages do not really have the concept of permissions.

        This returns all the Text related permissions set to ``True`` except:

        - :attr:`~Permissions.send_tts_messages`: You cannot send TTS messages in a DM.
        - :attr:`~Permissions.manage_messages`: You cannot delete others messages in a DM.
        - :attr:`~Permissions.create_private_threads`: There are no threads in a DM.
        - :attr:`~Permissions.create_public_threads`: There are no threads in a DM.
        - :attr:`~Permissions.manage_threads`: There are no threads in a DM.
        - :attr:`~Permissions.send_messages_in_threads`: There are no threads in a DM.

        This also checks the kick_members permission if the user is the owner.

        .. versionchanged:: 2.0

            ``obj`` parameter is now positional-only.

        .. versionchanged:: 2.1

            Thread related permissions are now set to ``False``.

        Parameters
        -----------
        obj: :class:`~discord.abc.Snowflake`
            The user to check permissions for.

        Returns
        --------
        :class:`Permissions`
            The resolved permissions for the user.
        """

        base = Permissions._dm_permissions()
        base.mention_everyone = True

        if obj.id == self.owner_id:
            base.kick_members = True

        return base

    async def leave(self) -> None:
        """|coro|

        Leave the group.

        If you are the only one in the group, this deletes it as well.

        Raises
        -------
        HTTPException
            Leaving the group failed.
        """

        await self._state.http.leave_group(self.id)


class PartialMessageable(discord.abc.Messageable, Hashable):
    """Represents a partial messageable to aid with working messageable channels when
    only a channel ID is present.

    The only way to construct this class is through :meth:`Client.get_partial_messageable`.

    Note that this class is trimmed down and has no rich attributes.

    .. versionadded:: 2.0

    .. container:: operations

        .. describe:: x == y

            Checks if two partial messageables are equal.

        .. describe:: x != y

            Checks if two partial messageables are not equal.

        .. describe:: hash(x)

            Returns the partial messageable's hash.

    Attributes
    -----------
    id: :class:`int`
        The channel ID associated with this partial messageable.
    guild_id: Optional[:class:`int`]
        The guild ID associated with this partial messageable.
    type: Optional[:class:`ChannelType`]
        The channel type associated with this partial messageable, if given.
    """

    def __init__(self, state: ConnectionState, id: int, guild_id: Optional[int] = None, type: Optional[ChannelType] = None):
        self._state: ConnectionState = state
        self.id: int = id
        self.guild_id: Optional[int] = guild_id
        self.type: Optional[ChannelType] = type

    def __repr__(self) -> str:
        return f'<{self.__class__.__name__} id={self.id} type={self.type!r}>'

    async def _get_channel(self) -> PartialMessageable:
        return self

    @property
    def guild(self) -> Optional[Guild]:
        """Optional[:class:`Guild`]: The guild this partial messageable is in."""
        return self._state._get_guild(self.guild_id)

    @property
    def jump_url(self) -> str:
        """:class:`str`: Returns a URL that allows the client to jump to the channel."""
        if self.guild_id is None:
            return f'https://discord.com/channels/@me/{self.id}'
        return f'https://discord.com/channels/{self.guild_id}/{self.id}'

    @property
    def created_at(self) -> datetime.datetime:
        """:class:`datetime.datetime`: Returns the channel's creation time in UTC."""
        return utils.snowflake_time(self.id)

    def permissions_for(self, obj: Any = None, /) -> Permissions:
        """Handles permission resolution for a :class:`User`.

        This function is there for compatibility with other channel types.

        Since partial messageables cannot reasonably have the concept of
        permissions, this will always return :meth:`Permissions.none`.

        Parameters
        -----------
        obj: :class:`User`
            The user to check permissions for. This parameter is ignored
            but kept for compatibility with other ``permissions_for`` methods.

        Returns
        --------
        :class:`Permissions`
            The resolved permissions.
        """

        return Permissions.none()

    def get_partial_message(self, message_id: int, /) -> PartialMessage:
        """Creates a :class:`PartialMessage` from the message ID.

        This is useful if you want to work with a message and only have its ID without
        doing an unnecessary API call.

        Parameters
        ------------
        message_id: :class:`int`
            The message ID to create a partial message for.

        Returns
        ---------
        :class:`PartialMessage`
            The partial message.
        """

        from .message import PartialMessage

        return PartialMessage(channel=self, id=message_id)


def _guild_channel_factory(channel_type: int):
    value = try_enum(ChannelType, channel_type)
    if value is ChannelType.text:
        return TextChannel, value
    elif value is ChannelType.voice:
        return VoiceChannel, value
    elif value is ChannelType.category:
        return CategoryChannel, value
    elif value is ChannelType.news:
        return TextChannel, value
    elif value is ChannelType.stage_voice:
        return StageChannel, value
    elif value is ChannelType.forum:
        return ForumChannel, value
    elif value is ChannelType.media:
        return ForumChannel, value
    else:
        return None, value


def _channel_factory(channel_type: int):
    cls, value = _guild_channel_factory(channel_type)
    if value is ChannelType.private:
        return DMChannel, value
    elif value is ChannelType.group:
        return GroupChannel, value
    else:
        return cls, value


def _threaded_channel_factory(channel_type: int):
    cls, value = _channel_factory(channel_type)
    if value in (ChannelType.private_thread, ChannelType.public_thread, ChannelType.news_thread):
        return Thread, value
    return cls, value


def _threaded_guild_channel_factory(channel_type: int):
    cls, value = _guild_channel_factory(channel_type)
    if value in (ChannelType.private_thread, ChannelType.public_thread, ChannelType.news_thread):
        return Thread, value
    return cls, value<|MERGE_RESOLUTION|>--- conflicted
+++ resolved
@@ -68,11 +68,7 @@
 from .flags import ChannelFlags
 from .http import handle_message_parameters
 from .object import Object
-<<<<<<< HEAD
-from .soundboard import BaseSoundboardSound
-=======
 from .soundboard import BaseSoundboardSound, SoundboardDefaultSound
->>>>>>> 62c8db67
 
 __all__ = (
     'TextChannel',
@@ -120,10 +116,7 @@
     )
     from .types.snowflake import SnowflakeList
     from .types.soundboard import BaseSoundboardSound as BaseSoundboardSoundPayload
-<<<<<<< HEAD
-=======
     from .soundboard import SoundboardSound
->>>>>>> 62c8db67
 
     OverwriteKeyT = TypeVar('OverwriteKeyT', Role, BaseUser, Object, Union[Role, Member, Object])
 
@@ -141,11 +134,7 @@
 class VoiceChannelSoundEffect(BaseSoundboardSound):
     """Represents a Discord voice channel sound effect.
 
-<<<<<<< HEAD
-    .. versionadded:: 2.4
-=======
     .. versionadded:: 2.5
->>>>>>> 62c8db67
 
     .. container:: operations
 
@@ -199,11 +188,7 @@
 class VoiceChannelEffect:
     """Represents a Discord voice channel effect.
 
-<<<<<<< HEAD
-    .. versionadded:: 2.4
-=======
     .. versionadded:: 2.5
->>>>>>> 62c8db67
 
     Attributes
     ------------
