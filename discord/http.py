--- conflicted
+++ resolved
@@ -92,11 +92,8 @@
         sticker,
         welcome_screen,
         sku,
-<<<<<<< HEAD
         poll,
-=======
         soundboard,
->>>>>>> 0f61f5ea
     )
     from .types.snowflake import Snowflake, SnowflakeList
 
@@ -1990,22 +1987,19 @@
     @overload
     def get_scheduled_events(
         self, guild_id: Snowflake, with_user_count: Literal[True]
-    ) -> Response[List[scheduled_event.GuildScheduledEventWithUserCount]]:
-        ...
+    ) -> Response[List[scheduled_event.GuildScheduledEventWithUserCount]]: ...
 
     @overload
     def get_scheduled_events(
         self, guild_id: Snowflake, with_user_count: Literal[False]
-    ) -> Response[List[scheduled_event.GuildScheduledEvent]]:
-        ...
+    ) -> Response[List[scheduled_event.GuildScheduledEvent]]: ...
 
     @overload
     def get_scheduled_events(
         self, guild_id: Snowflake, with_user_count: bool
     ) -> Union[
         Response[List[scheduled_event.GuildScheduledEventWithUserCount]], Response[List[scheduled_event.GuildScheduledEvent]]
-    ]:
-        ...
+    ]: ...
 
     def get_scheduled_events(self, guild_id: Snowflake, with_user_count: bool) -> Response[Any]:
         params = {'with_user_count': int(with_user_count)}
@@ -2034,20 +2028,19 @@
     @overload
     def get_scheduled_event(
         self, guild_id: Snowflake, guild_scheduled_event_id: Snowflake, with_user_count: Literal[True]
-    ) -> Response[scheduled_event.GuildScheduledEventWithUserCount]:
-        ...
+    ) -> Response[scheduled_event.GuildScheduledEventWithUserCount]: ...
 
     @overload
     def get_scheduled_event(
         self, guild_id: Snowflake, guild_scheduled_event_id: Snowflake, with_user_count: Literal[False]
-    ) -> Response[scheduled_event.GuildScheduledEvent]:
-        ...
+    ) -> Response[scheduled_event.GuildScheduledEvent]: ...
 
     @overload
     def get_scheduled_event(
         self, guild_id: Snowflake, guild_scheduled_event_id: Snowflake, with_user_count: bool
-    ) -> Union[Response[scheduled_event.GuildScheduledEventWithUserCount], Response[scheduled_event.GuildScheduledEvent]]:
-        ...
+    ) -> Union[
+        Response[scheduled_event.GuildScheduledEventWithUserCount], Response[scheduled_event.GuildScheduledEvent]
+    ]: ...
 
     def get_scheduled_event(
         self, guild_id: Snowflake, guild_scheduled_event_id: Snowflake, with_user_count: bool
@@ -2117,8 +2110,7 @@
         with_member: Literal[True],
         before: Optional[Snowflake] = ...,
         after: Optional[Snowflake] = ...,
-    ) -> Response[scheduled_event.ScheduledEventUsersWithMember]:
-        ...
+    ) -> Response[scheduled_event.ScheduledEventUsersWithMember]: ...
 
     @overload
     def get_scheduled_event_users(
@@ -2129,8 +2121,7 @@
         with_member: Literal[False],
         before: Optional[Snowflake] = ...,
         after: Optional[Snowflake] = ...,
-    ) -> Response[scheduled_event.ScheduledEventUsers]:
-        ...
+    ) -> Response[scheduled_event.ScheduledEventUsers]: ...
 
     @overload
     def get_scheduled_event_users(
@@ -2141,8 +2132,7 @@
         with_member: bool,
         before: Optional[Snowflake] = ...,
         after: Optional[Snowflake] = ...,
-    ) -> Union[Response[scheduled_event.ScheduledEventUsersWithMember], Response[scheduled_event.ScheduledEventUsers]]:
-        ...
+    ) -> Union[Response[scheduled_event.ScheduledEventUsersWithMember], Response[scheduled_event.ScheduledEventUsers]]: ...
 
     def get_scheduled_event_users(
         self,
