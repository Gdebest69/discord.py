"""
The MIT License (MIT)

Copyright (c) 2015-present Rapptz

Permission is hereby granted, free of charge, to any person obtaining a
copy of this software and associated documentation files (the "Software"),
to deal in the Software without restriction, including without limitation
the rights to use, copy, modify, merge, publish, distribute, sublicense,
and/or sell copies of the Software, and to permit persons to whom the
Software is furnished to do so, subject to the following conditions:

The above copyright notice and this permission notice shall be included in
all copies or substantial portions of the Software.

THE SOFTWARE IS PROVIDED "AS IS", WITHOUT WARRANTY OF ANY KIND, EXPRESS
OR IMPLIED, INCLUDING BUT NOT LIMITED TO THE WARRANTIES OF MERCHANTABILITY,
FITNESS FOR A PARTICULAR PURPOSE AND NONINFRINGEMENT. IN NO EVENT SHALL THE
AUTHORS OR COPYRIGHT HOLDERS BE LIABLE FOR ANY CLAIM, DAMAGES OR OTHER
LIABILITY, WHETHER IN AN ACTION OF CONTRACT, TORT OR OTHERWISE, ARISING
FROM, OUT OF OR IN CONNECTION WITH THE SOFTWARE OR THE USE OR OTHER
DEALINGS IN THE SOFTWARE.
"""

from __future__ import annotations

import asyncio
import logging
import sys
from typing import (
    Any,
    ClassVar,
    Coroutine,
    Dict,
    Iterable,
    List,
    Literal,
    NamedTuple,
    Optional,
    overload,
    Sequence,
    Tuple,
    TYPE_CHECKING,
    Type,
    TypeVar,
    Union,
)
from urllib.parse import quote as _uriquote
from collections import deque
import datetime

import aiohttp

from .errors import HTTPException, RateLimited, Forbidden, NotFound, LoginFailure, DiscordServerError, GatewayNotFound
from .gateway import DiscordClientWebSocketResponse
from .file import File
from .mentions import AllowedMentions
from . import __version__, utils
from .utils import MISSING

_log = logging.getLogger(__name__)

if TYPE_CHECKING:
    from typing_extensions import Self

    from .ui.view import View
    from .embeds import Embed
    from .message import Attachment
    from .flags import MessageFlags
    from .poll import Poll

    from .types import (
        appinfo,
        audit_log,
        automod,
        channel,
        command,
        emoji,
        guild,
        integration,
        invite,
        member,
        message,
        template,
        role,
        user,
        webhook,
        widget,
        threads,
        scheduled_event,
        sticker,
        welcome_screen,
        sku,
        poll,
        soundboard,
<<<<<<< HEAD
        voice,
=======
>>>>>>> 62c8db67
    )
    from .types.snowflake import Snowflake, SnowflakeList

    from types import TracebackType

    T = TypeVar('T')
    BE = TypeVar('BE', bound=BaseException)
    Response = Coroutine[Any, Any, T]


async def json_or_text(response: aiohttp.ClientResponse) -> Union[Dict[str, Any], str]:
    text = await response.text(encoding='utf-8')
    try:
        if response.headers['content-type'] == 'application/json':
            return utils._from_json(text)
    except KeyError:
        # Thanks Cloudflare
        pass

    return text


class MultipartParameters(NamedTuple):
    payload: Optional[Dict[str, Any]]
    multipart: Optional[List[Dict[str, Any]]]
    files: Optional[Sequence[File]]

    def __enter__(self) -> Self:
        return self

    def __exit__(
        self,
        exc_type: Optional[Type[BE]],
        exc: Optional[BE],
        traceback: Optional[TracebackType],
    ) -> None:
        if self.files:
            for file in self.files:
                file.close()


def handle_message_parameters(
    content: Optional[str] = MISSING,
    *,
    username: str = MISSING,
    avatar_url: Any = MISSING,
    tts: bool = False,
    nonce: Optional[Union[int, str]] = None,
    flags: MessageFlags = MISSING,
    file: File = MISSING,
    files: Sequence[File] = MISSING,
    embed: Optional[Embed] = MISSING,
    embeds: Sequence[Embed] = MISSING,
    attachments: Sequence[Union[Attachment, File]] = MISSING,
    view: Optional[View] = MISSING,
    allowed_mentions: Optional[AllowedMentions] = MISSING,
    message_reference: Optional[message.MessageReference] = MISSING,
    stickers: Optional[SnowflakeList] = MISSING,
    previous_allowed_mentions: Optional[AllowedMentions] = None,
    mention_author: Optional[bool] = None,
    thread_name: str = MISSING,
    channel_payload: Dict[str, Any] = MISSING,
    applied_tags: Optional[SnowflakeList] = MISSING,
    poll: Optional[Poll] = MISSING,
) -> MultipartParameters:
    if files is not MISSING and file is not MISSING:
        raise TypeError('Cannot mix file and files keyword arguments.')
    if embeds is not MISSING and embed is not MISSING:
        raise TypeError('Cannot mix embed and embeds keyword arguments.')

    if file is not MISSING:
        files = [file]

    if attachments is not MISSING and files is not MISSING:
        raise TypeError('Cannot mix attachments and files keyword arguments.')

    payload = {}
    if embeds is not MISSING:
        if len(embeds) > 10:
            raise ValueError('embeds has a maximum of 10 elements.')
        payload['embeds'] = [e.to_dict() for e in embeds]

    if embed is not MISSING:
        if embed is None:
            payload['embeds'] = []
        else:
            payload['embeds'] = [embed.to_dict()]

    if content is not MISSING:
        if content is not None:
            payload['content'] = str(content)
        else:
            payload['content'] = None

    if view is not MISSING:
        if view is not None:
            payload['components'] = view.to_components()
        else:
            payload['components'] = []

    if nonce is not None:
        payload['nonce'] = str(nonce)

    if message_reference is not MISSING:
        payload['message_reference'] = message_reference

    if stickers is not MISSING:
        if stickers is not None:
            payload['sticker_ids'] = stickers
        else:
            payload['sticker_ids'] = []

    payload['tts'] = tts
    if avatar_url:
        payload['avatar_url'] = str(avatar_url)
    if username:
        payload['username'] = username

    if flags is not MISSING:
        payload['flags'] = flags.value

    if thread_name is not MISSING:
        payload['thread_name'] = thread_name

    if allowed_mentions:
        if previous_allowed_mentions is not None:
            payload['allowed_mentions'] = previous_allowed_mentions.merge(allowed_mentions).to_dict()
        else:
            payload['allowed_mentions'] = allowed_mentions.to_dict()
    elif previous_allowed_mentions is not None:
        payload['allowed_mentions'] = previous_allowed_mentions.to_dict()

    if mention_author is not None:
        if 'allowed_mentions' not in payload:
            payload['allowed_mentions'] = AllowedMentions().to_dict()
        payload['allowed_mentions']['replied_user'] = mention_author

    if attachments is MISSING:
        attachments = files
    else:
        files = [a for a in attachments if isinstance(a, File)]

    if attachments is not MISSING:
        file_index = 0
        attachments_payload = []
        for attachment in attachments:
            if isinstance(attachment, File):
                attachments_payload.append(attachment.to_dict(file_index))
                file_index += 1
            else:
                attachments_payload.append(attachment.to_dict())

        payload['attachments'] = attachments_payload

    if applied_tags is not MISSING:
        if applied_tags is not None:
            payload['applied_tags'] = applied_tags
        else:
            payload['applied_tags'] = []

    if channel_payload is not MISSING:
        payload = {
            'message': payload,
        }
        payload.update(channel_payload)

    if poll not in (MISSING, None):
        payload['poll'] = poll._to_dict()  # type: ignore

    multipart = []
    if files:
        multipart.append({'name': 'payload_json', 'value': utils._to_json(payload)})
        payload = None
        for index, file in enumerate(files):
            multipart.append(
                {
                    'name': f'files[{index}]',
                    'value': file.fp,
                    'filename': file.filename,
                    'content_type': 'application/octet-stream',
                }
            )

    return MultipartParameters(payload=payload, multipart=multipart, files=files)


INTERNAL_API_VERSION: int = 10


def _set_api_version(value: int):
    global INTERNAL_API_VERSION

    if not isinstance(value, int):
        raise TypeError(f'expected int not {value.__class__.__name__}')

    if value not in (9, 10):
        raise ValueError(f'expected either 9 or 10 not {value}')

    INTERNAL_API_VERSION = value
    Route.BASE = f'https://discord.com/api/v{value}'


class Route:
    BASE: ClassVar[str] = 'https://discord.com/api/v10'

    def __init__(self, method: str, path: str, *, metadata: Optional[str] = None, **parameters: Any) -> None:
        self.path: str = path
        self.method: str = method
        # Metadata is a special string used to differentiate between known sub rate limits
        # Since these can't be handled generically, this is the next best way to do so.
        self.metadata: Optional[str] = metadata
        url = self.BASE + self.path
        if parameters:
            url = url.format_map({k: _uriquote(v) if isinstance(v, str) else v for k, v in parameters.items()})
        self.url: str = url

        # major parameters:
        self.channel_id: Optional[Snowflake] = parameters.get('channel_id')
        self.guild_id: Optional[Snowflake] = parameters.get('guild_id')
        self.webhook_id: Optional[Snowflake] = parameters.get('webhook_id')
        self.webhook_token: Optional[str] = parameters.get('webhook_token')

    @property
    def key(self) -> str:
        """The bucket key is used to represent the route in various mappings."""
        if self.metadata:
            return f'{self.method} {self.path}:{self.metadata}'
        return f'{self.method} {self.path}'

    @property
    def major_parameters(self) -> str:
        """Returns the major parameters formatted a string.

        This needs to be appended to a bucket hash to constitute as a full rate limit key.
        """
        return '+'.join(
            str(k) for k in (self.channel_id, self.guild_id, self.webhook_id, self.webhook_token) if k is not None
        )


class Ratelimit:
    """Represents a Discord rate limit.

    This is similar to a semaphore except tailored to Discord's rate limits. This is aware of
    the expiry of a token window, along with the number of tokens available. The goal of this
    design is to increase throughput of requests being sent concurrently rather than forcing
    everything into a single lock queue per route.
    """

    __slots__ = (
        'limit',
        'remaining',
        'outgoing',
        'reset_after',
        'expires',
        'dirty',
        '_last_request',
        '_max_ratelimit_timeout',
        '_loop',
        '_pending_requests',
        '_sleeping',
    )

    def __init__(self, max_ratelimit_timeout: Optional[float]) -> None:
        self.limit: int = 1
        self.remaining: int = self.limit
        self.outgoing: int = 0
        self.reset_after: float = 0.0
        self.expires: Optional[float] = None
        self.dirty: bool = False
        self._max_ratelimit_timeout: Optional[float] = max_ratelimit_timeout
        self._loop: asyncio.AbstractEventLoop = asyncio.get_running_loop()
        self._pending_requests: deque[asyncio.Future[Any]] = deque()
        # Only a single rate limit object should be sleeping at a time.
        # The object that is sleeping is ultimately responsible for freeing the semaphore
        # for the requests currently pending.
        self._sleeping: asyncio.Lock = asyncio.Lock()
        self._last_request: float = self._loop.time()

    def __repr__(self) -> str:
        return (
            f'<RateLimitBucket limit={self.limit} remaining={self.remaining} pending_requests={len(self._pending_requests)}>'
        )

    def reset(self):
        self.remaining = self.limit - self.outgoing
        self.expires = None
        self.reset_after = 0.0
        self.dirty = False

    def update(self, response: aiohttp.ClientResponse, *, use_clock: bool = False) -> None:
        headers = response.headers
        self.limit = int(headers.get('X-Ratelimit-Limit', 1))

        if self.dirty:
            self.remaining = min(int(headers.get('X-Ratelimit-Remaining', 0)), self.limit - self.outgoing)
        else:
            self.remaining = int(headers.get('X-Ratelimit-Remaining', 0))
            self.dirty = True

        reset_after = headers.get('X-Ratelimit-Reset-After')
        if use_clock or not reset_after:
            utc = datetime.timezone.utc
            now = datetime.datetime.now(utc)
            reset = datetime.datetime.fromtimestamp(float(headers['X-Ratelimit-Reset']), utc)
            self.reset_after = (reset - now).total_seconds()
        else:
            self.reset_after = float(reset_after)

        self.expires = self._loop.time() + self.reset_after

    def _wake_next(self) -> None:
        while self._pending_requests:
            future = self._pending_requests.popleft()
            if not future.done():
                future.set_result(None)
                break

    def _wake(self, count: int = 1, *, exception: Optional[RateLimited] = None) -> None:
        awaken = 0
        while self._pending_requests:
            future = self._pending_requests.popleft()
            if not future.done():
                if exception:
                    future.set_exception(exception)
                else:
                    future.set_result(None)
                awaken += 1

            if awaken >= count:
                break

    async def _refresh(self) -> None:
        error = self._max_ratelimit_timeout and self.reset_after > self._max_ratelimit_timeout
        exception = RateLimited(self.reset_after) if error else None
        async with self._sleeping:
            if not error:
                await asyncio.sleep(self.reset_after)

        self.reset()
        self._wake(self.remaining, exception=exception)

    def is_expired(self) -> bool:
        return self.expires is not None and self._loop.time() > self.expires

    def is_inactive(self) -> bool:
        delta = self._loop.time() - self._last_request
        return delta >= 300 and self.outgoing == 0 and len(self._pending_requests) == 0

    async def acquire(self) -> None:
        self._last_request = self._loop.time()
        if self.is_expired():
            self.reset()

        if self._max_ratelimit_timeout is not None and self.expires is not None:
            # Check if we can pre-emptively block this request for having too large of a timeout
            current_reset_after = self.expires - self._loop.time()
            if current_reset_after > self._max_ratelimit_timeout:
                raise RateLimited(current_reset_after)

        while self.remaining <= 0:
            future = self._loop.create_future()
            self._pending_requests.append(future)
            try:
                await future
            except:
                future.cancel()
                if self.remaining > 0 and not future.cancelled():
                    self._wake_next()
                raise

        self.remaining -= 1
        self.outgoing += 1

    async def __aenter__(self) -> Self:
        await self.acquire()
        return self

    async def __aexit__(self, type: Type[BE], value: BE, traceback: TracebackType) -> None:
        self.outgoing -= 1
        tokens = self.remaining - self.outgoing
        # Check whether the rate limit needs to be pre-emptively slept on
        # Note that this is a Lock to prevent multiple rate limit objects from sleeping at once
        if not self._sleeping.locked():
            if tokens <= 0:
                await self._refresh()
            elif self._pending_requests:
                exception = (
                    RateLimited(self.reset_after)
                    if self._max_ratelimit_timeout and self.reset_after > self._max_ratelimit_timeout
                    else None
                )
                self._wake(tokens, exception=exception)


# For some reason, the Discord voice websocket expects this header to be
# completely lowercase while aiohttp respects spec and does it as case-insensitive
aiohttp.hdrs.WEBSOCKET = 'websocket'  # type: ignore


class HTTPClient:
    """Represents an HTTP client sending HTTP requests to the Discord API."""

    def __init__(
        self,
        loop: asyncio.AbstractEventLoop,
        connector: Optional[aiohttp.BaseConnector] = None,
        *,
        proxy: Optional[str] = None,
        proxy_auth: Optional[aiohttp.BasicAuth] = None,
        unsync_clock: bool = True,
        http_trace: Optional[aiohttp.TraceConfig] = None,
        max_ratelimit_timeout: Optional[float] = None,
    ) -> None:
        self.loop: asyncio.AbstractEventLoop = loop
        self.connector: aiohttp.BaseConnector = connector or MISSING
        self.__session: aiohttp.ClientSession = MISSING  # filled in static_login
        # Route key -> Bucket hash
        self._bucket_hashes: Dict[str, str] = {}
        # Bucket Hash + Major Parameters -> Rate limit
        # or
        # Route key + Major Parameters -> Rate limit
        # When the key is the latter, it is used for temporary
        # one shot requests that don't have a bucket hash
        # When this reaches 256 elements, it will try to evict based off of expiry
        self._buckets: Dict[str, Ratelimit] = {}
        self._global_over: asyncio.Event = MISSING
        self.token: Optional[str] = None
        self.proxy: Optional[str] = proxy
        self.proxy_auth: Optional[aiohttp.BasicAuth] = proxy_auth
        self.http_trace: Optional[aiohttp.TraceConfig] = http_trace
        self.use_clock: bool = not unsync_clock
        self.max_ratelimit_timeout: Optional[float] = max(30.0, max_ratelimit_timeout) if max_ratelimit_timeout else None

        user_agent = 'DiscordBot (https://github.com/Rapptz/discord.py {0}) Python/{1[0]}.{1[1]} aiohttp/{2}'
        self.user_agent: str = user_agent.format(__version__, sys.version_info, aiohttp.__version__)

    def clear(self) -> None:
        if self.__session and self.__session.closed:
            self.__session = MISSING

    async def ws_connect(self, url: str, *, compress: int = 0) -> aiohttp.ClientWebSocketResponse:
        kwargs = {
            'proxy_auth': self.proxy_auth,
            'proxy': self.proxy,
            'max_msg_size': 0,
            'timeout': 30.0,
            'autoclose': False,
            'headers': {
                'User-Agent': self.user_agent,
            },
            'compress': compress,
        }

        return await self.__session.ws_connect(url, **kwargs)

    def _try_clear_expired_ratelimits(self) -> None:
        if len(self._buckets) < 256:
            return

        keys = [key for key, bucket in self._buckets.items() if bucket.is_inactive()]
        for key in keys:
            del self._buckets[key]

    def get_ratelimit(self, key: str) -> Ratelimit:
        try:
            value = self._buckets[key]
        except KeyError:
            self._buckets[key] = value = Ratelimit(self.max_ratelimit_timeout)
            self._try_clear_expired_ratelimits()
        return value

    async def request(
        self,
        route: Route,
        *,
        files: Optional[Sequence[File]] = None,
        form: Optional[Iterable[Dict[str, Any]]] = None,
        **kwargs: Any,
    ) -> Any:
        method = route.method
        url = route.url
        route_key = route.key

        bucket_hash = None
        try:
            bucket_hash = self._bucket_hashes[route_key]
        except KeyError:
            key = f'{route_key}:{route.major_parameters}'
        else:
            key = f'{bucket_hash}:{route.major_parameters}'

        ratelimit = self.get_ratelimit(key)

        # header creation
        headers: Dict[str, str] = {
            'User-Agent': self.user_agent,
        }

        if self.token is not None:
            headers['Authorization'] = 'Bot ' + self.token
        # some checking if it's a JSON request
        if 'json' in kwargs:
            headers['Content-Type'] = 'application/json'
            kwargs['data'] = utils._to_json(kwargs.pop('json'))

        try:
            reason = kwargs.pop('reason')
        except KeyError:
            pass
        else:
            if reason:
                headers['X-Audit-Log-Reason'] = _uriquote(reason, safe='/ ')

        kwargs['headers'] = headers

        # Proxy support
        if self.proxy is not None:
            kwargs['proxy'] = self.proxy
        if self.proxy_auth is not None:
            kwargs['proxy_auth'] = self.proxy_auth

        if not self._global_over.is_set():
            # wait until the global lock is complete
            await self._global_over.wait()

        response: Optional[aiohttp.ClientResponse] = None
        data: Optional[Union[Dict[str, Any], str]] = None
        async with ratelimit:
            for tries in range(5):
                if files:
                    for f in files:
                        f.reset(seek=tries)

                if form:
                    # with quote_fields=True '[' and ']' in file field names are escaped, which discord does not support
                    form_data = aiohttp.FormData(quote_fields=False)
                    for params in form:
                        form_data.add_field(**params)
                    kwargs['data'] = form_data

                try:
                    async with self.__session.request(method, url, **kwargs) as response:
                        _log.debug('%s %s with %s has returned %s', method, url, kwargs.get('data'), response.status)

                        # even errors have text involved in them so this is safe to call
                        data = await json_or_text(response)

                        # Update and use rate limit information if the bucket header is present
                        discord_hash = response.headers.get('X-Ratelimit-Bucket')
                        # I am unsure if X-Ratelimit-Bucket is always available
                        # However, X-Ratelimit-Remaining has been a consistent cornerstone that worked
                        has_ratelimit_headers = 'X-Ratelimit-Remaining' in response.headers
                        if discord_hash is not None:
                            # If the hash Discord has provided is somehow different from our current hash something changed
                            if bucket_hash != discord_hash:
                                if bucket_hash is not None:
                                    # If the previous hash was an actual Discord hash then this means the
                                    # hash has changed sporadically.
                                    # This can be due to two reasons
                                    # 1. It's a sub-ratelimit which is hard to handle
                                    # 2. The rate limit information genuinely changed
                                    # There is no good way to discern these, Discord doesn't provide a way to do so.
                                    # At best, there will be some form of logging to help catch it.
                                    # Alternating sub-ratelimits means that the requests oscillate between
                                    # different underlying rate limits -- this can lead to unexpected 429s
                                    # It is unavoidable.
                                    fmt = 'A route (%s) has changed hashes: %s -> %s.'
                                    _log.debug(fmt, route_key, bucket_hash, discord_hash)

                                    self._bucket_hashes[route_key] = discord_hash
                                    recalculated_key = discord_hash + route.major_parameters
                                    self._buckets[recalculated_key] = ratelimit
                                    self._buckets.pop(key, None)
                                elif route_key not in self._bucket_hashes:
                                    fmt = '%s has found its initial rate limit bucket hash (%s).'
                                    _log.debug(fmt, route_key, discord_hash)
                                    self._bucket_hashes[route_key] = discord_hash
                                    self._buckets[discord_hash + route.major_parameters] = ratelimit

                        if has_ratelimit_headers:
                            if response.status != 429:
                                ratelimit.update(response, use_clock=self.use_clock)
                                if ratelimit.remaining == 0:
                                    _log.debug(
                                        'A rate limit bucket (%s) has been exhausted. Pre-emptively rate limiting...',
                                        discord_hash or route_key,
                                    )

                        # the request was successful so just return the text/json
                        if 300 > response.status >= 200:
                            _log.debug('%s %s has received %s', method, url, data)
                            return data

                        # we are being rate limited
                        if response.status == 429:
                            if not response.headers.get('Via') or isinstance(data, str):
                                # Banned by Cloudflare more than likely.
                                raise HTTPException(response, data)

                            if ratelimit.remaining > 0:
                                # According to night
                                # https://github.com/discord/discord-api-docs/issues/2190#issuecomment-816363129
                                # Remaining > 0 and 429 means that a sub ratelimit was hit.
                                # It is unclear what should happen in these cases other than just using the retry_after
                                # value in the body.
                                _log.debug(
                                    '%s %s received a 429 despite having %s remaining requests. This is a sub-ratelimit.',
                                    method,
                                    url,
                                    ratelimit.remaining,
                                )

                            retry_after: float = data['retry_after']
                            if self.max_ratelimit_timeout and retry_after > self.max_ratelimit_timeout:
                                _log.warning(
                                    'We are being rate limited. %s %s responded with 429. Timeout of %.2f was too long, erroring instead.',
                                    method,
                                    url,
                                    retry_after,
                                )
                                raise RateLimited(retry_after)

                            fmt = 'We are being rate limited. %s %s responded with 429. Retrying in %.2f seconds.'
                            _log.warning(fmt, method, url, retry_after)

                            _log.debug(
                                'Rate limit is being handled by bucket hash %s with %r major parameters',
                                bucket_hash,
                                route.major_parameters,
                            )

                            # check if it's a global rate limit
                            is_global = data.get('global', False)
                            if is_global:
                                _log.warning('Global rate limit has been hit. Retrying in %.2f seconds.', retry_after)
                                self._global_over.clear()

                            await asyncio.sleep(retry_after)
                            _log.debug('Done sleeping for the rate limit. Retrying...')

                            # release the global lock now that the
                            # global rate limit has passed
                            if is_global:
                                self._global_over.set()
                                _log.debug('Global rate limit is now over.')

                            continue

                        # we've received a 500, 502, 504, or 524, unconditional retry
                        if response.status in {500, 502, 504, 524}:
                            await asyncio.sleep(1 + tries * 2)
                            continue

                        # the usual error cases
                        if response.status == 403:
                            raise Forbidden(response, data)
                        elif response.status == 404:
                            raise NotFound(response, data)
                        elif response.status >= 500:
                            raise DiscordServerError(response, data)
                        else:
                            raise HTTPException(response, data)

                # This is handling exceptions from the request
                except OSError as e:
                    # Connection reset by peer
                    if tries < 4 and e.errno in (54, 10054):
                        await asyncio.sleep(1 + tries * 2)
                        continue
                    raise

            if response is not None:
                # We've run out of retries, raise.
                if response.status >= 500:
                    raise DiscordServerError(response, data)

                raise HTTPException(response, data)

            raise RuntimeError('Unreachable code in HTTP handling')

    async def get_from_cdn(self, url: str) -> bytes:
        async with self.__session.get(url) as resp:
            if resp.status == 200:
                return await resp.read()
            elif resp.status == 404:
                raise NotFound(resp, 'asset not found')
            elif resp.status == 403:
                raise Forbidden(resp, 'cannot retrieve asset')
            else:
                raise HTTPException(resp, 'failed to get asset')

        raise RuntimeError('Unreachable')

    # state management

    async def close(self) -> None:
        if self.__session:
            await self.__session.close()

    # login management

    async def static_login(self, token: str) -> user.User:
        # Necessary to get aiohttp to stop complaining about session creation
        if self.connector is MISSING:
            self.connector = aiohttp.TCPConnector(limit=0)

        self.__session = aiohttp.ClientSession(
            connector=self.connector,
            ws_response_class=DiscordClientWebSocketResponse,
            trace_configs=None if self.http_trace is None else [self.http_trace],
            cookie_jar=aiohttp.DummyCookieJar(),
        )
        self._global_over = asyncio.Event()
        self._global_over.set()

        old_token = self.token
        self.token = token

        try:
            data = await self.request(Route('GET', '/users/@me'))
        except HTTPException as exc:
            self.token = old_token
            if exc.status == 401:
                raise LoginFailure('Improper token has been passed.') from exc
            raise

        return data

    def logout(self) -> Response[None]:
        return self.request(Route('POST', '/auth/logout'))

    # Group functionality

    def start_group(self, user_id: Snowflake, recipients: List[int]) -> Response[channel.GroupDMChannel]:
        payload = {
            'recipients': recipients,
        }

        return self.request(Route('POST', '/users/{user_id}/channels', user_id=user_id), json=payload)

    def leave_group(self, channel_id: Snowflake) -> Response[None]:
        return self.request(Route('DELETE', '/channels/{channel_id}', channel_id=channel_id))

    # Message management

    def start_private_message(self, user_id: Snowflake) -> Response[channel.DMChannel]:
        payload = {
            'recipient_id': user_id,
        }

        return self.request(Route('POST', '/users/@me/channels'), json=payload)

    def send_message(
        self,
        channel_id: Snowflake,
        *,
        params: MultipartParameters,
    ) -> Response[message.Message]:
        r = Route('POST', '/channels/{channel_id}/messages', channel_id=channel_id)
        if params.files:
            return self.request(r, files=params.files, form=params.multipart)
        else:
            return self.request(r, json=params.payload)

    def send_typing(self, channel_id: Snowflake) -> Response[None]:
        return self.request(Route('POST', '/channels/{channel_id}/typing', channel_id=channel_id))

    def delete_message(
        self, channel_id: Snowflake, message_id: Snowflake, *, reason: Optional[str] = None
    ) -> Response[None]:
        # Special case certain sub-rate limits
        # https://github.com/discord/discord-api-docs/issues/1092
        # https://github.com/discord/discord-api-docs/issues/1295
        difference = utils.utcnow() - utils.snowflake_time(int(message_id))
        metadata: Optional[str] = None
        if difference <= datetime.timedelta(seconds=10):
            metadata = 'sub-10-seconds'
        elif difference >= datetime.timedelta(days=14):
            metadata = 'older-than-two-weeks'
        r = Route(
            'DELETE',
            '/channels/{channel_id}/messages/{message_id}',
            channel_id=channel_id,
            message_id=message_id,
            metadata=metadata,
        )
        return self.request(r, reason=reason)

    def delete_messages(
        self, channel_id: Snowflake, message_ids: SnowflakeList, *, reason: Optional[str] = None
    ) -> Response[None]:
        r = Route('POST', '/channels/{channel_id}/messages/bulk-delete', channel_id=channel_id)
        payload = {
            'messages': message_ids,
        }

        return self.request(r, json=payload, reason=reason)

    def edit_message(
        self, channel_id: Snowflake, message_id: Snowflake, *, params: MultipartParameters
    ) -> Response[message.Message]:
        r = Route('PATCH', '/channels/{channel_id}/messages/{message_id}', channel_id=channel_id, message_id=message_id)
        if params.files:
            return self.request(r, files=params.files, form=params.multipart)
        else:
            return self.request(r, json=params.payload)

    def add_reaction(self, channel_id: Snowflake, message_id: Snowflake, emoji: str) -> Response[None]:
        r = Route(
            'PUT',
            '/channels/{channel_id}/messages/{message_id}/reactions/{emoji}/@me',
            channel_id=channel_id,
            message_id=message_id,
            emoji=emoji,
        )
        return self.request(r)

    def remove_reaction(
        self, channel_id: Snowflake, message_id: Snowflake, emoji: str, member_id: Snowflake
    ) -> Response[None]:
        r = Route(
            'DELETE',
            '/channels/{channel_id}/messages/{message_id}/reactions/{emoji}/{member_id}',
            channel_id=channel_id,
            message_id=message_id,
            member_id=member_id,
            emoji=emoji,
        )
        return self.request(r)

    def remove_own_reaction(self, channel_id: Snowflake, message_id: Snowflake, emoji: str) -> Response[None]:
        r = Route(
            'DELETE',
            '/channels/{channel_id}/messages/{message_id}/reactions/{emoji}/@me',
            channel_id=channel_id,
            message_id=message_id,
            emoji=emoji,
        )
        return self.request(r)

    def get_reaction_users(
        self,
        channel_id: Snowflake,
        message_id: Snowflake,
        emoji: str,
        limit: int,
        after: Optional[Snowflake] = None,
        type: Optional[message.ReactionType] = None,
    ) -> Response[List[user.User]]:
        r = Route(
            'GET',
            '/channels/{channel_id}/messages/{message_id}/reactions/{emoji}',
            channel_id=channel_id,
            message_id=message_id,
            emoji=emoji,
        )

        params: Dict[str, Any] = {
            'limit': limit,
        }
        if after:
            params['after'] = after

        if type is not None:
            params['type'] = type

        return self.request(r, params=params)

    def clear_reactions(self, channel_id: Snowflake, message_id: Snowflake) -> Response[None]:
        r = Route(
            'DELETE',
            '/channels/{channel_id}/messages/{message_id}/reactions',
            channel_id=channel_id,
            message_id=message_id,
        )

        return self.request(r)

    def clear_single_reaction(self, channel_id: Snowflake, message_id: Snowflake, emoji: str) -> Response[None]:
        r = Route(
            'DELETE',
            '/channels/{channel_id}/messages/{message_id}/reactions/{emoji}',
            channel_id=channel_id,
            message_id=message_id,
            emoji=emoji,
        )
        return self.request(r)

    def get_message(self, channel_id: Snowflake, message_id: Snowflake) -> Response[message.Message]:
        r = Route('GET', '/channels/{channel_id}/messages/{message_id}', channel_id=channel_id, message_id=message_id)
        return self.request(r)

    def get_channel(self, channel_id: Snowflake) -> Response[channel.Channel]:
        r = Route('GET', '/channels/{channel_id}', channel_id=channel_id)
        return self.request(r)

    def logs_from(
        self,
        channel_id: Snowflake,
        limit: int,
        before: Optional[Snowflake] = None,
        after: Optional[Snowflake] = None,
        around: Optional[Snowflake] = None,
    ) -> Response[List[message.Message]]:
        params: Dict[str, Any] = {
            'limit': limit,
        }

        if before is not None:
            params['before'] = before
        if after is not None:
            params['after'] = after
        if around is not None:
            params['around'] = around

        return self.request(Route('GET', '/channels/{channel_id}/messages', channel_id=channel_id), params=params)

    def publish_message(self, channel_id: Snowflake, message_id: Snowflake) -> Response[message.Message]:
        return self.request(
            Route(
                'POST',
                '/channels/{channel_id}/messages/{message_id}/crosspost',
                channel_id=channel_id,
                message_id=message_id,
            )
        )

    def pin_message(self, channel_id: Snowflake, message_id: Snowflake, reason: Optional[str] = None) -> Response[None]:
        r = Route(
            'PUT',
            '/channels/{channel_id}/pins/{message_id}',
            channel_id=channel_id,
            message_id=message_id,
        )
        return self.request(r, reason=reason)

    def unpin_message(self, channel_id: Snowflake, message_id: Snowflake, reason: Optional[str] = None) -> Response[None]:
        r = Route(
            'DELETE',
            '/channels/{channel_id}/pins/{message_id}',
            channel_id=channel_id,
            message_id=message_id,
        )
        return self.request(r, reason=reason)

    def pins_from(self, channel_id: Snowflake) -> Response[List[message.Message]]:
        return self.request(Route('GET', '/channels/{channel_id}/pins', channel_id=channel_id))

    # Member management

    def kick(self, user_id: Snowflake, guild_id: Snowflake, reason: Optional[str] = None) -> Response[None]:
        r = Route('DELETE', '/guilds/{guild_id}/members/{user_id}', guild_id=guild_id, user_id=user_id)
        return self.request(r, reason=reason)

    def ban(
        self,
        user_id: Snowflake,
        guild_id: Snowflake,
        delete_message_seconds: int = 86400,  # one day
        reason: Optional[str] = None,
    ) -> Response[None]:
        r = Route('PUT', '/guilds/{guild_id}/bans/{user_id}', guild_id=guild_id, user_id=user_id)
        params = {
            'delete_message_seconds': delete_message_seconds,
        }

        return self.request(r, params=params, reason=reason)

    def unban(self, user_id: Snowflake, guild_id: Snowflake, *, reason: Optional[str] = None) -> Response[None]:
        r = Route('DELETE', '/guilds/{guild_id}/bans/{user_id}', guild_id=guild_id, user_id=user_id)
        return self.request(r, reason=reason)

    def bulk_ban(
        self,
        guild_id: Snowflake,
        user_ids: List[Snowflake],
        delete_message_seconds: int = 86400,
        reason: Optional[str] = None,
    ) -> Response[guild.BulkBanUserResponse]:
        r = Route('POST', '/guilds/{guild_id}/bulk-ban', guild_id=guild_id)
        payload = {
            'user_ids': user_ids,
            'delete_message_seconds': delete_message_seconds,
        }
        return self.request(r, json=payload, reason=reason)

    def guild_voice_state(
        self,
        user_id: Snowflake,
        guild_id: Snowflake,
        *,
        mute: Optional[bool] = None,
        deafen: Optional[bool] = None,
        reason: Optional[str] = None,
    ) -> Response[member.Member]:
        r = Route('PATCH', '/guilds/{guild_id}/members/{user_id}', guild_id=guild_id, user_id=user_id)
        payload = {}
        if mute is not None:
            payload['mute'] = mute

        if deafen is not None:
            payload['deaf'] = deafen

        return self.request(r, json=payload, reason=reason)

    def edit_profile(self, payload: Dict[str, Any]) -> Response[user.User]:
        return self.request(Route('PATCH', '/users/@me'), json=payload)

    def change_my_nickname(
        self,
        guild_id: Snowflake,
        nickname: str,
        *,
        reason: Optional[str] = None,
    ) -> Response[member.Nickname]:
        r = Route('PATCH', '/guilds/{guild_id}/members/@me/nick', guild_id=guild_id)
        payload = {
            'nick': nickname,
        }
        return self.request(r, json=payload, reason=reason)

    def change_nickname(
        self,
        guild_id: Snowflake,
        user_id: Snowflake,
        nickname: str,
        *,
        reason: Optional[str] = None,
    ) -> Response[member.Member]:
        r = Route('PATCH', '/guilds/{guild_id}/members/{user_id}', guild_id=guild_id, user_id=user_id)
        payload = {
            'nick': nickname,
        }
        return self.request(r, json=payload, reason=reason)

    def edit_my_voice_state(self, guild_id: Snowflake, payload: Dict[str, Any]) -> Response[None]:
        r = Route('PATCH', '/guilds/{guild_id}/voice-states/@me', guild_id=guild_id)
        return self.request(r, json=payload)

    def edit_voice_state(self, guild_id: Snowflake, user_id: Snowflake, payload: Dict[str, Any]) -> Response[None]:
        r = Route('PATCH', '/guilds/{guild_id}/voice-states/{user_id}', guild_id=guild_id, user_id=user_id)
        return self.request(r, json=payload)

    def edit_member(
        self,
        guild_id: Snowflake,
        user_id: Snowflake,
        *,
        reason: Optional[str] = None,
        **fields: Any,
    ) -> Response[member.MemberWithUser]:
        r = Route('PATCH', '/guilds/{guild_id}/members/{user_id}', guild_id=guild_id, user_id=user_id)
        return self.request(r, json=fields, reason=reason)

    def get_my_voice_state(self, guild_id: Snowflake) -> Response[voice.GuildVoiceState]:
        return self.request(Route('GET', '/guilds/{guild_id}/voice-states/@me', guild_id=guild_id))

    def get_voice_state(self, guild_id: Snowflake, user_id: Snowflake) -> Response[voice.GuildVoiceState]:
        return self.request(Route('GET', '/guilds/{guild_id}/voice-states/{user_id}', guild_id=guild_id, user_id=user_id))

    # Channel management

    def edit_channel(
        self,
        channel_id: Snowflake,
        *,
        reason: Optional[str] = None,
        **options: Any,
    ) -> Response[channel.Channel]:
        r = Route('PATCH', '/channels/{channel_id}', channel_id=channel_id)
        valid_keys = (
            'name',
            'parent_id',
            'topic',
            'bitrate',
            'nsfw',
            'user_limit',
            'position',
            'permission_overwrites',
            'rate_limit_per_user',
            'type',
            'rtc_region',
            'video_quality_mode',
            'archived',
            'auto_archive_duration',
            'locked',
            'invitable',
            'default_auto_archive_duration',
            'flags',
            'default_thread_rate_limit_per_user',
            'default_reaction_emoji',
            'available_tags',
            'applied_tags',
            'default_forum_layout',
            'default_sort_order',
        )

        payload = {k: v for k, v in options.items() if k in valid_keys}
        return self.request(r, reason=reason, json=payload)

    def edit_voice_channel_status(
        self, status: Optional[str], *, channel_id: int, reason: Optional[str] = None
    ) -> Response[None]:
        r = Route('PUT', '/channels/{channel_id}/voice-status', channel_id=channel_id)
        payload = {'status': status}
        return self.request(r, reason=reason, json=payload)

    def bulk_channel_update(
        self,
        guild_id: Snowflake,
        data: List[guild.ChannelPositionUpdate],
        *,
        reason: Optional[str] = None,
    ) -> Response[None]:
        r = Route('PATCH', '/guilds/{guild_id}/channels', guild_id=guild_id)
        return self.request(r, json=data, reason=reason)

    def create_channel(
        self,
        guild_id: Snowflake,
        channel_type: channel.ChannelType,
        *,
        reason: Optional[str] = None,
        **options: Any,
    ) -> Response[channel.GuildChannel]:
        payload = {
            'type': channel_type,
        }

        valid_keys = (
            'name',
            'parent_id',
            'topic',
            'bitrate',
            'nsfw',
            'user_limit',
            'position',
            'permission_overwrites',
            'rate_limit_per_user',
            'rtc_region',
            'video_quality_mode',
            'default_auto_archive_duration',
            'default_thread_rate_limit_per_user',
            'default_sort_order',
            'default_reaction_emoji',
            'default_forum_layout',
            'available_tags',
        )
        payload.update({k: v for k, v in options.items() if k in valid_keys and v is not None})

        return self.request(Route('POST', '/guilds/{guild_id}/channels', guild_id=guild_id), json=payload, reason=reason)

    def delete_channel(
        self,
        channel_id: Snowflake,
        *,
        reason: Optional[str] = None,
    ) -> Response[None]:
        return self.request(Route('DELETE', '/channels/{channel_id}', channel_id=channel_id), reason=reason)

    # Thread management

    def start_thread_with_message(
        self,
        channel_id: Snowflake,
        message_id: Snowflake,
        *,
        name: str,
        auto_archive_duration: threads.ThreadArchiveDuration,
        rate_limit_per_user: Optional[int] = None,
        reason: Optional[str] = None,
    ) -> Response[threads.Thread]:
        payload = {
            'name': name,
            'auto_archive_duration': auto_archive_duration,
            'rate_limit_per_user': rate_limit_per_user,
        }

        route = Route(
            'POST', '/channels/{channel_id}/messages/{message_id}/threads', channel_id=channel_id, message_id=message_id
        )
        return self.request(route, json=payload, reason=reason)

    def start_thread_without_message(
        self,
        channel_id: Snowflake,
        *,
        name: str,
        auto_archive_duration: threads.ThreadArchiveDuration,
        type: threads.ThreadType,
        invitable: bool = True,
        rate_limit_per_user: Optional[int] = None,
        reason: Optional[str] = None,
    ) -> Response[threads.Thread]:
        payload = {
            'name': name,
            'auto_archive_duration': auto_archive_duration,
            'type': type,
            'invitable': invitable,
            'rate_limit_per_user': rate_limit_per_user,
        }

        route = Route('POST', '/channels/{channel_id}/threads', channel_id=channel_id)
        return self.request(route, json=payload, reason=reason)

    def start_thread_in_forum(
        self,
        channel_id: Snowflake,
        *,
        params: MultipartParameters,
        reason: Optional[str] = None,
    ) -> Response[threads.ForumThread]:
        query = {'use_nested_fields': 1}
        r = Route('POST', '/channels/{channel_id}/threads', channel_id=channel_id)
        if params.files:
            return self.request(r, files=params.files, form=params.multipart, params=query, reason=reason)
        else:
            return self.request(r, json=params.payload, params=query, reason=reason)

    def join_thread(self, channel_id: Snowflake) -> Response[None]:
        return self.request(Route('POST', '/channels/{channel_id}/thread-members/@me', channel_id=channel_id))

    def add_user_to_thread(self, channel_id: Snowflake, user_id: Snowflake) -> Response[None]:
        return self.request(
            Route('PUT', '/channels/{channel_id}/thread-members/{user_id}', channel_id=channel_id, user_id=user_id)
        )

    def leave_thread(self, channel_id: Snowflake) -> Response[None]:
        return self.request(Route('DELETE', '/channels/{channel_id}/thread-members/@me', channel_id=channel_id))

    def remove_user_from_thread(self, channel_id: Snowflake, user_id: Snowflake) -> Response[None]:
        route = Route('DELETE', '/channels/{channel_id}/thread-members/{user_id}', channel_id=channel_id, user_id=user_id)
        return self.request(route)

    def get_public_archived_threads(
        self, channel_id: Snowflake, before: Optional[Snowflake] = None, limit: int = 50
    ) -> Response[threads.ThreadPaginationPayload]:
        route = Route('GET', '/channels/{channel_id}/threads/archived/public', channel_id=channel_id)

        params = {}
        if before:
            params['before'] = before
        params['limit'] = limit
        return self.request(route, params=params)

    def get_private_archived_threads(
        self, channel_id: Snowflake, before: Optional[Snowflake] = None, limit: int = 50
    ) -> Response[threads.ThreadPaginationPayload]:
        route = Route('GET', '/channels/{channel_id}/threads/archived/private', channel_id=channel_id)

        params = {}
        if before:
            params['before'] = before
        params['limit'] = limit
        return self.request(route, params=params)

    def get_joined_private_archived_threads(
        self, channel_id: Snowflake, before: Optional[Snowflake] = None, limit: int = 50
    ) -> Response[threads.ThreadPaginationPayload]:
        route = Route('GET', '/channels/{channel_id}/users/@me/threads/archived/private', channel_id=channel_id)
        params = {}
        if before:
            params['before'] = before
        params['limit'] = limit
        return self.request(route, params=params)

    def get_active_threads(self, guild_id: Snowflake) -> Response[threads.ThreadPaginationPayload]:
        route = Route('GET', '/guilds/{guild_id}/threads/active', guild_id=guild_id)
        return self.request(route)

    def get_thread_member(self, channel_id: Snowflake, user_id: Snowflake) -> Response[threads.ThreadMember]:
        route = Route('GET', '/channels/{channel_id}/thread-members/{user_id}', channel_id=channel_id, user_id=user_id)
        return self.request(route)

    def get_thread_members(self, channel_id: Snowflake) -> Response[List[threads.ThreadMember]]:
        route = Route('GET', '/channels/{channel_id}/thread-members', channel_id=channel_id)
        return self.request(route)

    # Webhook management

    def create_webhook(
        self,
        channel_id: Snowflake,
        *,
        name: str,
        avatar: Optional[bytes] = None,
        reason: Optional[str] = None,
    ) -> Response[webhook.Webhook]:
        payload: Dict[str, Any] = {
            'name': name,
        }
        if avatar is not None:
            payload['avatar'] = avatar

        r = Route('POST', '/channels/{channel_id}/webhooks', channel_id=channel_id)
        return self.request(r, json=payload, reason=reason)

    def channel_webhooks(self, channel_id: Snowflake) -> Response[List[webhook.Webhook]]:
        return self.request(Route('GET', '/channels/{channel_id}/webhooks', channel_id=channel_id))

    def guild_webhooks(self, guild_id: Snowflake) -> Response[List[webhook.Webhook]]:
        return self.request(Route('GET', '/guilds/{guild_id}/webhooks', guild_id=guild_id))

    def get_webhook(self, webhook_id: Snowflake) -> Response[webhook.Webhook]:
        return self.request(Route('GET', '/webhooks/{webhook_id}', webhook_id=webhook_id))

    def follow_webhook(
        self,
        channel_id: Snowflake,
        webhook_channel_id: Snowflake,
        reason: Optional[str] = None,
    ) -> Response[None]:
        payload = {
            'webhook_channel_id': str(webhook_channel_id),
        }
        return self.request(
            Route('POST', '/channels/{channel_id}/followers', channel_id=channel_id), json=payload, reason=reason
        )

    # Guild management

    def get_guilds(
        self,
        limit: int,
        before: Optional[Snowflake] = None,
        after: Optional[Snowflake] = None,
        with_counts: bool = True,
    ) -> Response[List[guild.Guild]]:
        params: Dict[str, Any] = {
            'limit': limit,
            'with_counts': int(with_counts),
        }

        if before:
            params['before'] = before
        if after:
            params['after'] = after

        return self.request(Route('GET', '/users/@me/guilds'), params=params)

    def leave_guild(self, guild_id: Snowflake) -> Response[None]:
        return self.request(Route('DELETE', '/users/@me/guilds/{guild_id}', guild_id=guild_id))

    def get_guild(self, guild_id: Snowflake, *, with_counts: bool = True) -> Response[guild.Guild]:
        params = {'with_counts': int(with_counts)}
        return self.request(Route('GET', '/guilds/{guild_id}', guild_id=guild_id), params=params)

    def delete_guild(self, guild_id: Snowflake) -> Response[None]:
        return self.request(Route('DELETE', '/guilds/{guild_id}', guild_id=guild_id))

    def create_guild(self, name: str, icon: Optional[str]) -> Response[guild.Guild]:
        payload = {
            'name': name,
        }
        if icon:
            payload['icon'] = icon

        return self.request(Route('POST', '/guilds'), json=payload)

    def edit_guild(self, guild_id: Snowflake, *, reason: Optional[str] = None, **fields: Any) -> Response[guild.Guild]:
        valid_keys = (
            'name',
            'region',
            'icon',
            'afk_timeout',
            'owner_id',
            'afk_channel_id',
            'splash',
            'discovery_splash',
            'features',
            'verification_level',
            'system_channel_id',
            'default_message_notifications',
            'description',
            'explicit_content_filter',
            'banner',
            'system_channel_flags',
            'rules_channel_id',
            'public_updates_channel_id',
            'preferred_locale',
            'premium_progress_bar_enabled',
            'safety_alerts_channel_id',
        )

        payload = {k: v for k, v in fields.items() if k in valid_keys}

        return self.request(Route('PATCH', '/guilds/{guild_id}', guild_id=guild_id), json=payload, reason=reason)

    def edit_guild_mfa_level(
        self, guild_id: Snowflake, *, mfa_level: int, reason: Optional[str] = None
    ) -> Response[guild.GuildMFALevel]:
        payload = {'level': mfa_level}
        return self.request(Route('POST', '/guilds/{guild_id}/mfa', guild_id=guild_id), json=payload, reason=reason)

    def get_template(self, code: str) -> Response[template.Template]:
        return self.request(Route('GET', '/guilds/templates/{code}', code=code))

    def guild_templates(self, guild_id: Snowflake) -> Response[List[template.Template]]:
        return self.request(Route('GET', '/guilds/{guild_id}/templates', guild_id=guild_id))

    def create_template(self, guild_id: Snowflake, payload: Dict[str, Any]) -> Response[template.Template]:
        return self.request(Route('POST', '/guilds/{guild_id}/templates', guild_id=guild_id), json=payload)

    def sync_template(self, guild_id: Snowflake, code: str) -> Response[template.Template]:
        return self.request(Route('PUT', '/guilds/{guild_id}/templates/{code}', guild_id=guild_id, code=code))

    def edit_template(self, guild_id: Snowflake, code: str, payload: Dict[str, Any]) -> Response[template.Template]:
        valid_keys = (
            'name',
            'description',
        )
        payload = {k: v for k, v in payload.items() if k in valid_keys}
        return self.request(
            Route('PATCH', '/guilds/{guild_id}/templates/{code}', guild_id=guild_id, code=code), json=payload
        )

    def delete_template(self, guild_id: Snowflake, code: str) -> Response[None]:
        return self.request(Route('DELETE', '/guilds/{guild_id}/templates/{code}', guild_id=guild_id, code=code))

    def create_from_template(self, code: str, name: str, icon: Optional[str]) -> Response[guild.Guild]:
        payload = {
            'name': name,
        }
        if icon:
            payload['icon'] = icon
        return self.request(Route('POST', '/guilds/templates/{code}', code=code), json=payload)

    def get_bans(
        self,
        guild_id: Snowflake,
        limit: int,
        before: Optional[Snowflake] = None,
        after: Optional[Snowflake] = None,
    ) -> Response[List[guild.Ban]]:
        params: Dict[str, Any] = {
            'limit': limit,
        }
        if before is not None:
            params['before'] = before
        if after is not None:
            params['after'] = after

        return self.request(Route('GET', '/guilds/{guild_id}/bans', guild_id=guild_id), params=params)

    def get_welcome_screen(self, guild_id: Snowflake) -> Response[welcome_screen.WelcomeScreen]:
        return self.request(Route('GET', '/guilds/{guild_id}/welcome-screen', guild_id=guild_id))

    def edit_welcome_screen(
        self, guild_id: Snowflake, *, reason: Optional[str] = None, **fields: Any
    ) -> Response[welcome_screen.WelcomeScreen]:
        valid_keys = (
            'description',
            'welcome_channels',
            'enabled',
        )
        payload = {k: v for k, v in fields.items() if k in valid_keys}
        return self.request(
            Route('PATCH', '/guilds/{guild_id}/welcome-screen', guild_id=guild_id), json=payload, reason=reason
        )

    def get_ban(self, user_id: Snowflake, guild_id: Snowflake) -> Response[guild.Ban]:
        return self.request(Route('GET', '/guilds/{guild_id}/bans/{user_id}', guild_id=guild_id, user_id=user_id))

    def get_vanity_code(self, guild_id: Snowflake) -> Response[invite.VanityInvite]:
        return self.request(Route('GET', '/guilds/{guild_id}/vanity-url', guild_id=guild_id))

    def change_vanity_code(self, guild_id: Snowflake, code: str, *, reason: Optional[str] = None) -> Response[None]:
        payload: Dict[str, Any] = {'code': code}
        return self.request(Route('PATCH', '/guilds/{guild_id}/vanity-url', guild_id=guild_id), json=payload, reason=reason)

    def get_all_guild_channels(self, guild_id: Snowflake) -> Response[List[guild.GuildChannel]]:
        return self.request(Route('GET', '/guilds/{guild_id}/channels', guild_id=guild_id))

    def get_members(
        self, guild_id: Snowflake, limit: int, after: Optional[Snowflake]
    ) -> Response[List[member.MemberWithUser]]:
        params: Dict[str, Any] = {
            'limit': limit,
        }
        if after:
            params['after'] = after

        r = Route('GET', '/guilds/{guild_id}/members', guild_id=guild_id)
        return self.request(r, params=params)

    def get_member(self, guild_id: Snowflake, member_id: Snowflake) -> Response[member.MemberWithUser]:
        return self.request(Route('GET', '/guilds/{guild_id}/members/{member_id}', guild_id=guild_id, member_id=member_id))

    def prune_members(
        self,
        guild_id: Snowflake,
        days: int,
        compute_prune_count: bool,
        roles: Iterable[str],
        *,
        reason: Optional[str] = None,
    ) -> Response[guild.GuildPrune]:
        payload: Dict[str, Any] = {
            'days': days,
            'compute_prune_count': 'true' if compute_prune_count else 'false',
        }
        if roles:
            payload['include_roles'] = ', '.join(roles)

        return self.request(Route('POST', '/guilds/{guild_id}/prune', guild_id=guild_id), json=payload, reason=reason)

    def estimate_pruned_members(
        self,
        guild_id: Snowflake,
        days: int,
        roles: Iterable[str],
    ) -> Response[guild.GuildPrune]:
        params: Dict[str, Any] = {
            'days': days,
        }
        if roles:
            params['include_roles'] = ', '.join(roles)

        return self.request(Route('GET', '/guilds/{guild_id}/prune', guild_id=guild_id), params=params)

    def get_sticker(self, sticker_id: Snowflake) -> Response[sticker.Sticker]:
        return self.request(Route('GET', '/stickers/{sticker_id}', sticker_id=sticker_id))

    def get_sticker_pack(self, sticker_pack_id: Snowflake) -> Response[sticker.StickerPack]:
        return self.request(Route('GET', '/sticker-packs/{sticker_pack_id}', sticker_pack_id=sticker_pack_id))

    def list_premium_sticker_packs(self) -> Response[sticker.ListPremiumStickerPacks]:
        return self.request(Route('GET', '/sticker-packs'))

    def get_all_guild_stickers(self, guild_id: Snowflake) -> Response[List[sticker.GuildSticker]]:
        return self.request(Route('GET', '/guilds/{guild_id}/stickers', guild_id=guild_id))

    def get_guild_sticker(self, guild_id: Snowflake, sticker_id: Snowflake) -> Response[sticker.GuildSticker]:
        return self.request(
            Route('GET', '/guilds/{guild_id}/stickers/{sticker_id}', guild_id=guild_id, sticker_id=sticker_id)
        )

    def create_guild_sticker(
        self, guild_id: Snowflake, payload: Dict[str, Any], file: File, reason: Optional[str]
    ) -> Response[sticker.GuildSticker]:
        initial_bytes = file.fp.read(16)

        try:
            mime_type = utils._get_mime_type_for_image(initial_bytes)
        except ValueError:
            if initial_bytes.startswith(b'{'):
                mime_type = 'application/json'
            else:
                mime_type = 'application/octet-stream'
        finally:
            file.reset()

        form: List[Dict[str, Any]] = [
            {
                'name': 'file',
                'value': file.fp,
                'filename': file.filename,
                'content_type': mime_type,
            }
        ]

        for k, v in payload.items():
            form.append(
                {
                    'name': k,
                    'value': v,
                }
            )

        return self.request(
            Route('POST', '/guilds/{guild_id}/stickers', guild_id=guild_id), form=form, files=[file], reason=reason
        )

    def modify_guild_sticker(
        self,
        guild_id: Snowflake,
        sticker_id: Snowflake,
        payload: Dict[str, Any],
        reason: Optional[str],
    ) -> Response[sticker.GuildSticker]:
        return self.request(
            Route('PATCH', '/guilds/{guild_id}/stickers/{sticker_id}', guild_id=guild_id, sticker_id=sticker_id),
            json=payload,
            reason=reason,
        )

    def delete_guild_sticker(self, guild_id: Snowflake, sticker_id: Snowflake, reason: Optional[str]) -> Response[None]:
        return self.request(
            Route('DELETE', '/guilds/{guild_id}/stickers/{sticker_id}', guild_id=guild_id, sticker_id=sticker_id),
            reason=reason,
        )

    def get_all_custom_emojis(self, guild_id: Snowflake) -> Response[List[emoji.Emoji]]:
        return self.request(Route('GET', '/guilds/{guild_id}/emojis', guild_id=guild_id))

    def get_custom_emoji(self, guild_id: Snowflake, emoji_id: Snowflake) -> Response[emoji.Emoji]:
        return self.request(Route('GET', '/guilds/{guild_id}/emojis/{emoji_id}', guild_id=guild_id, emoji_id=emoji_id))

    def create_custom_emoji(
        self,
        guild_id: Snowflake,
        name: str,
        image: str,
        *,
        roles: Optional[SnowflakeList] = None,
        reason: Optional[str] = None,
    ) -> Response[emoji.Emoji]:
        payload = {
            'name': name,
            'image': image,
            'roles': roles or [],
        }

        r = Route('POST', '/guilds/{guild_id}/emojis', guild_id=guild_id)
        return self.request(r, json=payload, reason=reason)

    def delete_custom_emoji(
        self,
        guild_id: Snowflake,
        emoji_id: Snowflake,
        *,
        reason: Optional[str] = None,
    ) -> Response[None]:
        r = Route('DELETE', '/guilds/{guild_id}/emojis/{emoji_id}', guild_id=guild_id, emoji_id=emoji_id)
        return self.request(r, reason=reason)

    def edit_custom_emoji(
        self,
        guild_id: Snowflake,
        emoji_id: Snowflake,
        *,
        payload: Dict[str, Any],
        reason: Optional[str] = None,
    ) -> Response[emoji.Emoji]:
        r = Route('PATCH', '/guilds/{guild_id}/emojis/{emoji_id}', guild_id=guild_id, emoji_id=emoji_id)
        return self.request(r, json=payload, reason=reason)

    def get_all_integrations(self, guild_id: Snowflake) -> Response[List[integration.Integration]]:
        r = Route('GET', '/guilds/{guild_id}/integrations', guild_id=guild_id)

        return self.request(r)

    def create_integration(self, guild_id: Snowflake, type: integration.IntegrationType, id: int) -> Response[None]:
        payload = {
            'type': type,
            'id': id,
        }

        r = Route('POST', '/guilds/{guild_id}/integrations', guild_id=guild_id)
        return self.request(r, json=payload)

    def edit_integration(self, guild_id: Snowflake, integration_id: Snowflake, **payload: Any) -> Response[None]:
        r = Route(
            'PATCH', '/guilds/{guild_id}/integrations/{integration_id}', guild_id=guild_id, integration_id=integration_id
        )

        return self.request(r, json=payload)

    def sync_integration(self, guild_id: Snowflake, integration_id: Snowflake) -> Response[None]:
        r = Route(
            'POST', '/guilds/{guild_id}/integrations/{integration_id}/sync', guild_id=guild_id, integration_id=integration_id
        )

        return self.request(r)

    def delete_integration(
        self, guild_id: Snowflake, integration_id: Snowflake, *, reason: Optional[str] = None
    ) -> Response[None]:
        r = Route(
            'DELETE', '/guilds/{guild_id}/integrations/{integration_id}', guild_id=guild_id, integration_id=integration_id
        )

        return self.request(r, reason=reason)

    def get_audit_logs(
        self,
        guild_id: Snowflake,
        limit: int = 100,
        before: Optional[Snowflake] = None,
        after: Optional[Snowflake] = None,
        user_id: Optional[Snowflake] = None,
        action_type: Optional[audit_log.AuditLogEvent] = None,
    ) -> Response[audit_log.AuditLog]:
        params: Dict[str, Any] = {'limit': limit}
        if before:
            params['before'] = before
        if after is not None:
            params['after'] = after
        if user_id:
            params['user_id'] = user_id
        if action_type:
            params['action_type'] = action_type

        r = Route('GET', '/guilds/{guild_id}/audit-logs', guild_id=guild_id)
        return self.request(r, params=params)

    def get_widget(self, guild_id: Snowflake) -> Response[widget.Widget]:
        return self.request(Route('GET', '/guilds/{guild_id}/widget.json', guild_id=guild_id))

    def edit_widget(
        self, guild_id: Snowflake, payload: widget.EditWidgetSettings, reason: Optional[str] = None
    ) -> Response[widget.WidgetSettings]:
        return self.request(Route('PATCH', '/guilds/{guild_id}/widget', guild_id=guild_id), json=payload, reason=reason)

    def edit_incident_actions(self, guild_id: Snowflake, payload: guild.IncidentData) -> Response[guild.IncidentData]:
        return self.request(Route('PUT', '/guilds/{guild_id}/incident-actions', guild_id=guild_id), json=payload)

    # Invite management

    def create_invite(
        self,
        channel_id: Snowflake,
        *,
        reason: Optional[str] = None,
        max_age: int = 0,
        max_uses: int = 0,
        temporary: bool = False,
        unique: bool = True,
        target_type: Optional[invite.InviteTargetType] = None,
        target_user_id: Optional[Snowflake] = None,
        target_application_id: Optional[Snowflake] = None,
    ) -> Response[invite.Invite]:
        r = Route('POST', '/channels/{channel_id}/invites', channel_id=channel_id)
        payload = {
            'max_age': max_age,
            'max_uses': max_uses,
            'temporary': temporary,
            'unique': unique,
        }

        if target_type:
            payload['target_type'] = target_type

        if target_user_id:
            payload['target_user_id'] = target_user_id

        if target_application_id:
            payload['target_application_id'] = str(target_application_id)

        return self.request(r, reason=reason, json=payload)

    def get_invite(
        self,
        invite_id: str,
        *,
        with_counts: bool = True,
        with_expiration: bool = True,
        guild_scheduled_event_id: Optional[Snowflake] = None,
    ) -> Response[invite.Invite]:
        params: Dict[str, Any] = {
            'with_counts': int(with_counts),
            'with_expiration': int(with_expiration),
        }

        if guild_scheduled_event_id:
            params['guild_scheduled_event_id'] = guild_scheduled_event_id

        return self.request(Route('GET', '/invites/{invite_id}', invite_id=invite_id), params=params)

    def invites_from(self, guild_id: Snowflake) -> Response[List[invite.Invite]]:
        return self.request(Route('GET', '/guilds/{guild_id}/invites', guild_id=guild_id))

    def invites_from_channel(self, channel_id: Snowflake) -> Response[List[invite.Invite]]:
        return self.request(Route('GET', '/channels/{channel_id}/invites', channel_id=channel_id))

    def delete_invite(self, invite_id: str, *, reason: Optional[str] = None) -> Response[None]:
        return self.request(Route('DELETE', '/invites/{invite_id}', invite_id=invite_id), reason=reason)

    # Role management

    def get_roles(self, guild_id: Snowflake) -> Response[List[role.Role]]:
        return self.request(Route('GET', '/guilds/{guild_id}/roles', guild_id=guild_id))

    def get_role(self, guild_id: Snowflake, role_id: Snowflake) -> Response[role.Role]:
        return self.request(Route('GET', '/guilds/{guild_id}/roles/{role_id}', guild_id=guild_id, role_id=role_id))

    def edit_role(
        self, guild_id: Snowflake, role_id: Snowflake, *, reason: Optional[str] = None, **fields: Any
    ) -> Response[role.Role]:
        r = Route('PATCH', '/guilds/{guild_id}/roles/{role_id}', guild_id=guild_id, role_id=role_id)
        valid_keys = ('name', 'permissions', 'color', 'hoist', 'icon', 'unicode_emoji', 'mentionable')
        payload = {k: v for k, v in fields.items() if k in valid_keys}
        return self.request(r, json=payload, reason=reason)

    def delete_role(self, guild_id: Snowflake, role_id: Snowflake, *, reason: Optional[str] = None) -> Response[None]:
        r = Route('DELETE', '/guilds/{guild_id}/roles/{role_id}', guild_id=guild_id, role_id=role_id)
        return self.request(r, reason=reason)

    def replace_roles(
        self,
        user_id: Snowflake,
        guild_id: Snowflake,
        role_ids: List[int],
        *,
        reason: Optional[str] = None,
    ) -> Response[member.MemberWithUser]:
        return self.edit_member(guild_id=guild_id, user_id=user_id, roles=role_ids, reason=reason)

    def create_role(self, guild_id: Snowflake, *, reason: Optional[str] = None, **fields: Any) -> Response[role.Role]:
        r = Route('POST', '/guilds/{guild_id}/roles', guild_id=guild_id)
        return self.request(r, json=fields, reason=reason)

    def move_role_position(
        self,
        guild_id: Snowflake,
        positions: List[guild.RolePositionUpdate],
        *,
        reason: Optional[str] = None,
    ) -> Response[List[role.Role]]:
        r = Route('PATCH', '/guilds/{guild_id}/roles', guild_id=guild_id)
        return self.request(r, json=positions, reason=reason)

    def add_role(
        self, guild_id: Snowflake, user_id: Snowflake, role_id: Snowflake, *, reason: Optional[str] = None
    ) -> Response[None]:
        r = Route(
            'PUT',
            '/guilds/{guild_id}/members/{user_id}/roles/{role_id}',
            guild_id=guild_id,
            user_id=user_id,
            role_id=role_id,
        )
        return self.request(r, reason=reason)

    def remove_role(
        self, guild_id: Snowflake, user_id: Snowflake, role_id: Snowflake, *, reason: Optional[str] = None
    ) -> Response[None]:
        r = Route(
            'DELETE',
            '/guilds/{guild_id}/members/{user_id}/roles/{role_id}',
            guild_id=guild_id,
            user_id=user_id,
            role_id=role_id,
        )
        return self.request(r, reason=reason)

    def edit_channel_permissions(
        self,
        channel_id: Snowflake,
        target: Snowflake,
        allow: str,
        deny: str,
        type: channel.OverwriteType,
        *,
        reason: Optional[str] = None,
    ) -> Response[None]:
        payload = {'id': target, 'allow': allow, 'deny': deny, 'type': type}
        r = Route('PUT', '/channels/{channel_id}/permissions/{target}', channel_id=channel_id, target=target)
        return self.request(r, json=payload, reason=reason)

    def delete_channel_permissions(
        self, channel_id: Snowflake, target: Snowflake, *, reason: Optional[str] = None
    ) -> Response[None]:
        r = Route('DELETE', '/channels/{channel_id}/permissions/{target}', channel_id=channel_id, target=target)
        return self.request(r, reason=reason)

    # Voice management

    def move_member(
        self,
        user_id: Snowflake,
        guild_id: Snowflake,
        channel_id: Snowflake,
        *,
        reason: Optional[str] = None,
    ) -> Response[member.MemberWithUser]:
        return self.edit_member(guild_id=guild_id, user_id=user_id, channel_id=channel_id, reason=reason)

    # Stage instance management

    def get_stage_instance(self, channel_id: Snowflake) -> Response[channel.StageInstance]:
        return self.request(Route('GET', '/stage-instances/{channel_id}', channel_id=channel_id))

    def create_stage_instance(self, *, reason: Optional[str], **payload: Any) -> Response[channel.StageInstance]:
        valid_keys = (
            'channel_id',
            'topic',
            'privacy_level',
            'send_start_notification',
            'guild_scheduled_event_id',
        )
        payload = {k: v for k, v in payload.items() if k in valid_keys}

        return self.request(Route('POST', '/stage-instances'), json=payload, reason=reason)

    def edit_stage_instance(self, channel_id: Snowflake, *, reason: Optional[str] = None, **payload: Any) -> Response[None]:
        valid_keys = (
            'topic',
            'privacy_level',
        )
        payload = {k: v for k, v in payload.items() if k in valid_keys}

        return self.request(
            Route('PATCH', '/stage-instances/{channel_id}', channel_id=channel_id), json=payload, reason=reason
        )

    def delete_stage_instance(self, channel_id: Snowflake, *, reason: Optional[str] = None) -> Response[None]:
        return self.request(Route('DELETE', '/stage-instances/{channel_id}', channel_id=channel_id), reason=reason)

    # Guild scheduled event management

    @overload
    def get_scheduled_events(
        self, guild_id: Snowflake, with_user_count: Literal[True]
    ) -> Response[List[scheduled_event.GuildScheduledEventWithUserCount]]: ...

    @overload
    def get_scheduled_events(
        self, guild_id: Snowflake, with_user_count: Literal[False]
    ) -> Response[List[scheduled_event.GuildScheduledEvent]]: ...

    @overload
    def get_scheduled_events(
        self, guild_id: Snowflake, with_user_count: bool
    ) -> Union[
        Response[List[scheduled_event.GuildScheduledEventWithUserCount]], Response[List[scheduled_event.GuildScheduledEvent]]
    ]: ...

    def get_scheduled_events(self, guild_id: Snowflake, with_user_count: bool) -> Response[Any]:
        params = {'with_user_count': int(with_user_count)}
        return self.request(Route('GET', '/guilds/{guild_id}/scheduled-events', guild_id=guild_id), params=params)

    def create_guild_scheduled_event(
        self, guild_id: Snowflake, *, reason: Optional[str] = None, **payload: Any
    ) -> Response[scheduled_event.GuildScheduledEvent]:
        valid_keys = (
            'channel_id',
            'entity_metadata',
            'name',
            'privacy_level',
            'scheduled_start_time',
            'scheduled_end_time',
            'description',
            'entity_type',
            'image',
        )
        payload = {k: v for k, v in payload.items() if k in valid_keys}

        return self.request(
            Route('POST', '/guilds/{guild_id}/scheduled-events', guild_id=guild_id), json=payload, reason=reason
        )

    @overload
    def get_scheduled_event(
        self, guild_id: Snowflake, guild_scheduled_event_id: Snowflake, with_user_count: Literal[True]
    ) -> Response[scheduled_event.GuildScheduledEventWithUserCount]: ...

    @overload
    def get_scheduled_event(
        self, guild_id: Snowflake, guild_scheduled_event_id: Snowflake, with_user_count: Literal[False]
    ) -> Response[scheduled_event.GuildScheduledEvent]: ...

    @overload
    def get_scheduled_event(
        self, guild_id: Snowflake, guild_scheduled_event_id: Snowflake, with_user_count: bool
    ) -> Union[
        Response[scheduled_event.GuildScheduledEventWithUserCount], Response[scheduled_event.GuildScheduledEvent]
    ]: ...

    def get_scheduled_event(
        self, guild_id: Snowflake, guild_scheduled_event_id: Snowflake, with_user_count: bool
    ) -> Response[Any]:
        params = {'with_user_count': int(with_user_count)}
        return self.request(
            Route(
                'GET',
                '/guilds/{guild_id}/scheduled-events/{guild_scheduled_event_id}',
                guild_id=guild_id,
                guild_scheduled_event_id=guild_scheduled_event_id,
            ),
            params=params,
        )

    def edit_scheduled_event(
        self, guild_id: Snowflake, guild_scheduled_event_id: Snowflake, *, reason: Optional[str] = None, **payload: Any
    ) -> Response[scheduled_event.GuildScheduledEvent]:
        valid_keys = (
            'channel_id',
            'entity_metadata',
            'name',
            'privacy_level',
            'scheduled_start_time',
            'scheduled_end_time',
            'status',
            'description',
            'entity_type',
            'image',
        )
        payload = {k: v for k, v in payload.items() if k in valid_keys}

        return self.request(
            Route(
                'PATCH',
                '/guilds/{guild_id}/scheduled-events/{guild_scheduled_event_id}',
                guild_id=guild_id,
                guild_scheduled_event_id=guild_scheduled_event_id,
            ),
            json=payload,
            reason=reason,
        )

    def delete_scheduled_event(
        self,
        guild_id: Snowflake,
        guild_scheduled_event_id: Snowflake,
        *,
        reason: Optional[str] = None,
    ) -> Response[None]:
        return self.request(
            Route(
                'DELETE',
                '/guilds/{guild_id}/scheduled-events/{guild_scheduled_event_id}',
                guild_id=guild_id,
                guild_scheduled_event_id=guild_scheduled_event_id,
            ),
            reason=reason,
        )

    @overload
    def get_scheduled_event_users(
        self,
        guild_id: Snowflake,
        guild_scheduled_event_id: Snowflake,
        limit: int,
        with_member: Literal[True],
        before: Optional[Snowflake] = ...,
        after: Optional[Snowflake] = ...,
    ) -> Response[scheduled_event.ScheduledEventUsersWithMember]: ...

    @overload
    def get_scheduled_event_users(
        self,
        guild_id: Snowflake,
        guild_scheduled_event_id: Snowflake,
        limit: int,
        with_member: Literal[False],
        before: Optional[Snowflake] = ...,
        after: Optional[Snowflake] = ...,
    ) -> Response[scheduled_event.ScheduledEventUsers]: ...

    @overload
    def get_scheduled_event_users(
        self,
        guild_id: Snowflake,
        guild_scheduled_event_id: Snowflake,
        limit: int,
        with_member: bool,
        before: Optional[Snowflake] = ...,
        after: Optional[Snowflake] = ...,
    ) -> Union[Response[scheduled_event.ScheduledEventUsersWithMember], Response[scheduled_event.ScheduledEventUsers]]: ...

    def get_scheduled_event_users(
        self,
        guild_id: Snowflake,
        guild_scheduled_event_id: Snowflake,
        limit: int,
        with_member: bool,
        before: Optional[Snowflake] = None,
        after: Optional[Snowflake] = None,
    ) -> Response[Any]:
        params: Dict[str, Any] = {
            'limit': limit,
            'with_member': int(with_member),
        }

        if before is not None:
            params['before'] = before
        if after is not None:
            params['after'] = after

        return self.request(
            Route(
                'GET',
                '/guilds/{guild_id}/scheduled-events/{guild_scheduled_event_id}/users',
                guild_id=guild_id,
                guild_scheduled_event_id=guild_scheduled_event_id,
            ),
            params=params,
        )

    # Application commands (global)

    def get_global_commands(self, application_id: Snowflake) -> Response[List[command.ApplicationCommand]]:
        return self.request(Route('GET', '/applications/{application_id}/commands', application_id=application_id))

    def get_global_command(self, application_id: Snowflake, command_id: Snowflake) -> Response[command.ApplicationCommand]:
        r = Route(
            'GET',
            '/applications/{application_id}/commands/{command_id}',
            application_id=application_id,
            command_id=command_id,
        )
        return self.request(r)

    def upsert_global_command(
        self, application_id: Snowflake, payload: command.ApplicationCommand
    ) -> Response[command.ApplicationCommand]:
        r = Route('POST', '/applications/{application_id}/commands', application_id=application_id)
        return self.request(r, json=payload)

    def edit_global_command(
        self,
        application_id: Snowflake,
        command_id: Snowflake,
        payload: Dict[str, Any],
    ) -> Response[command.ApplicationCommand]:
        valid_keys = (
            'name',
            'description',
            'options',
        )
        payload = {k: v for k, v in payload.items() if k in valid_keys}
        r = Route(
            'PATCH',
            '/applications/{application_id}/commands/{command_id}',
            application_id=application_id,
            command_id=command_id,
        )
        return self.request(r, json=payload)

    def delete_global_command(self, application_id: Snowflake, command_id: Snowflake) -> Response[None]:
        r = Route(
            'DELETE',
            '/applications/{application_id}/commands/{command_id}',
            application_id=application_id,
            command_id=command_id,
        )
        return self.request(r)

    def bulk_upsert_global_commands(
        self, application_id: Snowflake, payload: List[Dict[str, Any]]
    ) -> Response[List[command.ApplicationCommand]]:
        r = Route('PUT', '/applications/{application_id}/commands', application_id=application_id)
        return self.request(r, json=payload)

    # Application commands (guild)

    def get_guild_commands(
        self, application_id: Snowflake, guild_id: Snowflake
    ) -> Response[List[command.ApplicationCommand]]:
        r = Route(
            'GET',
            '/applications/{application_id}/guilds/{guild_id}/commands',
            application_id=application_id,
            guild_id=guild_id,
        )
        return self.request(r)

    def get_guild_command(
        self,
        application_id: Snowflake,
        guild_id: Snowflake,
        command_id: Snowflake,
    ) -> Response[command.ApplicationCommand]:
        r = Route(
            'GET',
            '/applications/{application_id}/guilds/{guild_id}/commands/{command_id}',
            application_id=application_id,
            guild_id=guild_id,
            command_id=command_id,
        )
        return self.request(r)

    def upsert_guild_command(
        self,
        application_id: Snowflake,
        guild_id: Snowflake,
        payload: Dict[str, Any],
    ) -> Response[command.ApplicationCommand]:
        r = Route(
            'POST',
            '/applications/{application_id}/guilds/{guild_id}/commands',
            application_id=application_id,
            guild_id=guild_id,
        )
        return self.request(r, json=payload)

    def edit_guild_command(
        self,
        application_id: Snowflake,
        guild_id: Snowflake,
        command_id: Snowflake,
        payload: Dict[str, Any],
    ) -> Response[command.ApplicationCommand]:
        valid_keys = (
            'name',
            'description',
            'options',
        )
        payload = {k: v for k, v in payload.items() if k in valid_keys}
        r = Route(
            'PATCH',
            '/applications/{application_id}/guilds/{guild_id}/commands/{command_id}',
            application_id=application_id,
            guild_id=guild_id,
            command_id=command_id,
        )
        return self.request(r, json=payload)

    def delete_guild_command(
        self,
        application_id: Snowflake,
        guild_id: Snowflake,
        command_id: Snowflake,
    ) -> Response[None]:
        r = Route(
            'DELETE',
            '/applications/{application_id}/guilds/{guild_id}/commands/{command_id}',
            application_id=application_id,
            guild_id=guild_id,
            command_id=command_id,
        )
        return self.request(r)

    def bulk_upsert_guild_commands(
        self,
        application_id: Snowflake,
        guild_id: Snowflake,
        payload: List[Dict[str, Any]],
    ) -> Response[List[command.ApplicationCommand]]:
        r = Route(
            'PUT',
            '/applications/{application_id}/guilds/{guild_id}/commands',
            application_id=application_id,
            guild_id=guild_id,
        )
        return self.request(r, json=payload)

    def get_guild_application_command_permissions(
        self,
        application_id: Snowflake,
        guild_id: Snowflake,
    ) -> Response[List[command.GuildApplicationCommandPermissions]]:
        r = Route(
            'GET',
            '/applications/{application_id}/guilds/{guild_id}/commands/permissions',
            application_id=application_id,
            guild_id=guild_id,
        )
        return self.request(r)

    def get_application_command_permissions(
        self,
        application_id: Snowflake,
        guild_id: Snowflake,
        command_id: Snowflake,
    ) -> Response[command.GuildApplicationCommandPermissions]:
        r = Route(
            'GET',
            '/applications/{application_id}/guilds/{guild_id}/commands/{command_id}/permissions',
            application_id=application_id,
            guild_id=guild_id,
            command_id=command_id,
        )
        return self.request(r)

    def edit_application_command_permissions(
        self,
        application_id: Snowflake,
        guild_id: Snowflake,
        command_id: Snowflake,
        payload: Dict[str, Any],
    ) -> Response[None]:
        r = Route(
            'PUT',
            '/applications/{application_id}/guilds/{guild_id}/commands/{command_id}/permissions',
            application_id=application_id,
            guild_id=guild_id,
            command_id=command_id,
        )
        return self.request(r, json=payload)

    def get_auto_moderation_rules(self, guild_id: Snowflake) -> Response[List[automod.AutoModerationRule]]:
        return self.request(Route('GET', '/guilds/{guild_id}/auto-moderation/rules', guild_id=guild_id))

    def get_auto_moderation_rule(self, guild_id: Snowflake, rule_id: Snowflake) -> Response[automod.AutoModerationRule]:
        return self.request(
            Route('GET', '/guilds/{guild_id}/auto-moderation/rules/{rule_id}', guild_id=guild_id, rule_id=rule_id)
        )

    def create_auto_moderation_rule(
        self, guild_id: Snowflake, *, reason: Optional[str], **payload: Any
    ) -> Response[automod.AutoModerationRule]:
        valid_keys = (
            'name',
            'event_type',
            'trigger_type',
            'trigger_metadata',
            'actions',
            'enabled',
            'exempt_roles',
            'exempt_channels',
        )

        payload = {k: v for k, v in payload.items() if k in valid_keys and v is not None}

        return self.request(
            Route('POST', '/guilds/{guild_id}/auto-moderation/rules', guild_id=guild_id), json=payload, reason=reason
        )

    def edit_auto_moderation_rule(
        self, guild_id: Snowflake, rule_id: Snowflake, *, reason: Optional[str], **payload: Any
    ) -> Response[automod.AutoModerationRule]:
        valid_keys = (
            'name',
            'event_type',
            'trigger_metadata',
            'actions',
            'enabled',
            'exempt_roles',
            'exempt_channels',
        )

        payload = {k: v for k, v in payload.items() if k in valid_keys and v is not None}

        return self.request(
            Route('PATCH', '/guilds/{guild_id}/auto-moderation/rules/{rule_id}', guild_id=guild_id, rule_id=rule_id),
            json=payload,
            reason=reason,
        )

    def delete_auto_moderation_rule(
        self, guild_id: Snowflake, rule_id: Snowflake, *, reason: Optional[str]
    ) -> Response[None]:
        return self.request(
            Route('DELETE', '/guilds/{guild_id}/auto-moderation/rules/{rule_id}', guild_id=guild_id, rule_id=rule_id),
            reason=reason,
        )

    # SKU

    def get_skus(self, application_id: Snowflake) -> Response[List[sku.SKU]]:
        return self.request(Route('GET', '/applications/{application_id}/skus', application_id=application_id))

    def get_entitlements(
        self,
        application_id: Snowflake,
        user_id: Optional[Snowflake] = None,
        sku_ids: Optional[SnowflakeList] = None,
        before: Optional[Snowflake] = None,
        after: Optional[Snowflake] = None,
        limit: Optional[int] = None,
        guild_id: Optional[Snowflake] = None,
        exclude_ended: Optional[bool] = None,
    ) -> Response[List[sku.Entitlement]]:
        params: Dict[str, Any] = {}

        if user_id is not None:
            params['user_id'] = user_id
        if sku_ids is not None:
            params['sku_ids'] = ','.join(map(str, sku_ids))
        if before is not None:
            params['before'] = before
        if after is not None:
            params['after'] = after
        if limit is not None:
            params['limit'] = limit
        if guild_id is not None:
            params['guild_id'] = guild_id
        if exclude_ended is not None:
            params['exclude_ended'] = int(exclude_ended)

        return self.request(
            Route('GET', '/applications/{application_id}/entitlements', application_id=application_id), params=params
        )

    def get_entitlement(self, application_id: Snowflake, entitlement_id: Snowflake) -> Response[sku.Entitlement]:
        return self.request(
            Route(
                'GET',
                '/applications/{application_id}/entitlements/{entitlement_id}',
                application_id=application_id,
                entitlement_id=entitlement_id,
            ),
        )

    def consume_entitlement(self, application_id: Snowflake, entitlement_id: Snowflake) -> Response[None]:
        return self.request(
            Route(
                'POST',
                '/applications/{application_id}/entitlements/{entitlement_id}/consume',
                application_id=application_id,
                entitlement_id=entitlement_id,
            ),
        )

    def create_entitlement(
        self, application_id: Snowflake, sku_id: Snowflake, owner_id: Snowflake, owner_type: sku.EntitlementOwnerType
    ) -> Response[sku.Entitlement]:
        payload = {
            'sku_id': sku_id,
            'owner_id': owner_id,
            'owner_type': owner_type,
        }

        return self.request(
            Route(
                'POST',
                '/applications/{application_id}/entitlements',
                application_id=application_id,
            ),
            json=payload,
        )

    def delete_entitlement(self, application_id: Snowflake, entitlement_id: Snowflake) -> Response[None]:
        return self.request(
            Route(
                'DELETE',
                '/applications/{application_id}/entitlements/{entitlement_id}',
                application_id=application_id,
                entitlement_id=entitlement_id,
            ),
        )

    # Soundboard

    def get_soundboard_default_sounds(self) -> Response[List[soundboard.SoundboardDefaultSound]]:
        return self.request(Route('GET', '/soundboard-default-sounds'))

<<<<<<< HEAD
=======
    def get_soundboard_sound(self, guild_id: Snowflake, sound_id: Snowflake) -> Response[soundboard.SoundboardSound]:
        return self.request(
            Route('GET', '/guilds/{guild_id}/soundboard-sounds/{sound_id}', guild_id=guild_id, sound_id=sound_id)
        )

    def get_soundboard_sounds(self, guild_id: Snowflake) -> Response[Dict[str, List[soundboard.SoundboardSound]]]:
        return self.request(Route('GET', '/guilds/{guild_id}/soundboard-sounds', guild_id=guild_id))

>>>>>>> 62c8db67
    def create_soundboard_sound(
        self, guild_id: Snowflake, *, reason: Optional[str], **payload: Any
    ) -> Response[soundboard.SoundboardSound]:
        valid_keys = (
            'name',
            'sound',
            'volume',
            'emoji_id',
            'emoji_name',
        )

        payload = {k: v for k, v in payload.items() if k in valid_keys and v is not None}

        return self.request(
            Route('POST', '/guilds/{guild_id}/soundboard-sounds', guild_id=guild_id), json=payload, reason=reason
        )

    def edit_soundboard_sound(
        self, guild_id: Snowflake, sound_id: Snowflake, *, reason: Optional[str], **payload: Any
    ) -> Response[soundboard.SoundboardSound]:
        valid_keys = (
            'name',
            'volume',
            'emoji_id',
            'emoji_name',
        )

        payload = {k: v for k, v in payload.items() if k in valid_keys}

        return self.request(
            Route(
                'PATCH',
                '/guilds/{guild_id}/soundboard-sounds/{sound_id}',
                guild_id=guild_id,
                sound_id=sound_id,
            ),
            json=payload,
            reason=reason,
        )

    def delete_soundboard_sound(self, guild_id: Snowflake, sound_id: Snowflake, *, reason: Optional[str]) -> Response[None]:
        return self.request(
            Route(
                'DELETE',
                '/guilds/{guild_id}/soundboard-sounds/{sound_id}',
                guild_id=guild_id,
                sound_id=sound_id,
            ),
            reason=reason,
        )

<<<<<<< HEAD
=======
    def send_soundboard_sound(self, channel_id: Snowflake, **payload: Any) -> Response[None]:
        valid_keys = ('sound_id', 'source_guild_id')
        payload = {k: v for k, v in payload.items() if k in valid_keys}
        print(payload)
        return self.request(
            (Route('POST', '/channels/{channel_id}/send-soundboard-sound', channel_id=channel_id)), json=payload
        )

>>>>>>> 62c8db67
    # Misc
    # Application

    def application_info(self) -> Response[appinfo.AppInfo]:
        return self.request(Route('GET', '/oauth2/applications/@me'))

    def edit_application_info(self, *, reason: Optional[str], payload: Any) -> Response[appinfo.AppInfo]:
        valid_keys = (
            'custom_install_url',
            'description',
            'role_connections_verification_url',
            'install_params',
            'flags',
            'icon',
            'cover_image',
            'interactions_endpoint_url ',
            'tags',
        )

        payload = {k: v for k, v in payload.items() if k in valid_keys}
        return self.request(Route('PATCH', '/applications/@me'), json=payload, reason=reason)

    def get_application_emojis(self, application_id: Snowflake) -> Response[appinfo.ListAppEmojis]:
        return self.request(Route('GET', '/applications/{application_id}/emojis', application_id=application_id))

    def get_application_emoji(self, application_id: Snowflake, emoji_id: Snowflake) -> Response[emoji.Emoji]:
        return self.request(
            Route(
                'GET', '/applications/{application_id}/emojis/{emoji_id}', application_id=application_id, emoji_id=emoji_id
            )
        )

    def create_application_emoji(
        self,
        application_id: Snowflake,
        name: str,
        image: str,
    ) -> Response[emoji.Emoji]:
        payload = {
            'name': name,
            'image': image,
        }

        return self.request(
            Route('POST', '/applications/{application_id}/emojis', application_id=application_id), json=payload
        )

    def edit_application_emoji(
        self,
        application_id: Snowflake,
        emoji_id: Snowflake,
        *,
        payload: Dict[str, Any],
    ) -> Response[emoji.Emoji]:
        r = Route(
            'PATCH', '/applications/{application_id}/emojis/{emoji_id}', application_id=application_id, emoji_id=emoji_id
        )
        return self.request(r, json=payload)

    def delete_application_emoji(
        self,
        application_id: Snowflake,
        emoji_id: Snowflake,
    ) -> Response[None]:
        return self.request(
            Route(
                'DELETE',
                '/applications/{application_id}/emojis/{emoji_id}',
                application_id=application_id,
                emoji_id=emoji_id,
            )
        )

    # Poll

    def get_poll_answer_voters(
        self,
        channel_id: Snowflake,
        message_id: Snowflake,
        answer_id: Snowflake,
        after: Optional[Snowflake] = None,
        limit: Optional[int] = None,
    ) -> Response[poll.PollAnswerVoters]:
        params = {}

        if after:
            params['after'] = int(after)

        if limit is not None:
            params['limit'] = limit

        return self.request(
            Route(
                'GET',
                '/channels/{channel_id}/polls/{message_id}/answers/{answer_id}',
                channel_id=channel_id,
                message_id=message_id,
                answer_id=answer_id,
            ),
            params=params,
        )

    def end_poll(self, channel_id: Snowflake, message_id: Snowflake) -> Response[message.Message]:
        return self.request(
            Route(
                'POST',
                '/channels/{channel_id}/polls/{message_id}/expire',
                channel_id=channel_id,
                message_id=message_id,
            )
        )

    # Misc

    async def get_gateway(self, *, encoding: str = 'json', zlib: bool = True) -> str:
        try:
            data = await self.request(Route('GET', '/gateway'))
        except HTTPException as exc:
            raise GatewayNotFound() from exc
        if zlib:
            value = '{0}?encoding={1}&v={2}&compress=zlib-stream'
        else:
            value = '{0}?encoding={1}&v={2}'
        return value.format(data['url'], encoding, INTERNAL_API_VERSION)

    async def get_bot_gateway(self, *, encoding: str = 'json', zlib: bool = True) -> Tuple[int, str]:
        try:
            data = await self.request(Route('GET', '/gateway/bot'))
        except HTTPException as exc:
            raise GatewayNotFound() from exc

        if zlib:
            value = '{0}?encoding={1}&v={2}&compress=zlib-stream'
        else:
            value = '{0}?encoding={1}&v={2}'
        return data['shards'], value.format(data['url'], encoding, INTERNAL_API_VERSION)

    def get_user(self, user_id: Snowflake) -> Response[user.User]:
        return self.request(Route('GET', '/users/{user_id}', user_id=user_id))<|MERGE_RESOLUTION|>--- conflicted
+++ resolved
@@ -93,10 +93,7 @@
         sku,
         poll,
         soundboard,
-<<<<<<< HEAD
         voice,
-=======
->>>>>>> 62c8db67
     )
     from .types.snowflake import Snowflake, SnowflakeList
 
@@ -2517,8 +2514,6 @@
     def get_soundboard_default_sounds(self) -> Response[List[soundboard.SoundboardDefaultSound]]:
         return self.request(Route('GET', '/soundboard-default-sounds'))
 
-<<<<<<< HEAD
-=======
     def get_soundboard_sound(self, guild_id: Snowflake, sound_id: Snowflake) -> Response[soundboard.SoundboardSound]:
         return self.request(
             Route('GET', '/guilds/{guild_id}/soundboard-sounds/{sound_id}', guild_id=guild_id, sound_id=sound_id)
@@ -2527,7 +2522,6 @@
     def get_soundboard_sounds(self, guild_id: Snowflake) -> Response[Dict[str, List[soundboard.SoundboardSound]]]:
         return self.request(Route('GET', '/guilds/{guild_id}/soundboard-sounds', guild_id=guild_id))
 
->>>>>>> 62c8db67
     def create_soundboard_sound(
         self, guild_id: Snowflake, *, reason: Optional[str], **payload: Any
     ) -> Response[soundboard.SoundboardSound]:
@@ -2579,8 +2573,6 @@
             reason=reason,
         )
 
-<<<<<<< HEAD
-=======
     def send_soundboard_sound(self, channel_id: Snowflake, **payload: Any) -> Response[None]:
         valid_keys = ('sound_id', 'source_guild_id')
         payload = {k: v for k, v in payload.items() if k in valid_keys}
@@ -2589,7 +2581,6 @@
             (Route('POST', '/channels/{channel_id}/send-soundboard-sound', channel_id=channel_id)), json=payload
         )
 
->>>>>>> 62c8db67
     # Misc
     # Application
 
