"""
Discord API Wrapper
~~~~~~~~~~~~~~~~~~~

A basic wrapper for the Discord API.

:copyright: (c) 2015-present Rapptz
:license: MIT, see LICENSE for more details.

"""

__title__ = 'discord'
__author__ = 'Rapptz'
__license__ = 'MIT'
__copyright__ = 'Copyright 2015-present Rapptz'
__version__ = '2.5.0a'

__path__ = __import__('pkgutil').extend_path(__path__, __name__)

import logging
from typing import NamedTuple, Literal

from .client import *
from .appinfo import *
from .user import *
from .emoji import *
from .partial_emoji import *
from .activity import *
from .channel import *
from .guild import *
from .flags import *
from .member import *
from .message import *
from .asset import *
from .errors import *
from .permissions import *
from .role import *
from .file import *
from .colour import *
from .integrations import *
from .invite import *
from .template import *
from .welcome_screen import *
from .sku import *
from .widget import *
from .object import *
from .reaction import *
from . import (
    utils as utils,
    opus as opus,
    abc as abc,
    ui as ui,
    app_commands as app_commands,
)
from .enums import *
from .embeds import *
from .mentions import *
from .shard import *
from .player import *
from .webhook import *
from .voice_client import *
from .audit_logs import *
from .raw_models import *
from .team import *
from .sticker import *
from .stage_instance import *
from .scheduled_event import *
from .interactions import *
from .components import *
from .threads import *
from .automod import *
<<<<<<< HEAD
from .soundboard import *
=======
from .poll import *
>>>>>>> ff638d39


class VersionInfo(NamedTuple):
    major: int
    minor: int
    micro: int
    releaselevel: Literal["alpha", "beta", "candidate", "final"]
    serial: int


version_info: VersionInfo = VersionInfo(major=2, minor=5, micro=0, releaselevel='alpha', serial=0)

logging.getLogger(__name__).addHandler(logging.NullHandler())

del logging, NamedTuple, Literal, VersionInfo<|MERGE_RESOLUTION|>--- conflicted
+++ resolved
@@ -69,11 +69,8 @@
 from .components import *
 from .threads import *
 from .automod import *
-<<<<<<< HEAD
+from .poll import *
 from .soundboard import *
-=======
-from .poll import *
->>>>>>> ff638d39
 
 
 class VersionInfo(NamedTuple):
