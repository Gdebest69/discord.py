--- conflicted
+++ resolved
@@ -322,11 +322,8 @@
         'premium_progress_bar_enabled',
         '_safety_alerts_channel_id',
         'max_stage_video_users',
-<<<<<<< HEAD
+        '_incidents_data',
         '_soundboard_sounds',
-=======
-        '_incidents_data',
->>>>>>> bd402b48
     )
 
     _PREMIUM_GUILD_LIMITS: ClassVar[Dict[Optional[int], _GuildLimit]] = {
@@ -4382,7 +4379,50 @@
 
         return AutoModRule(data=data, guild=self, state=self._state)
 
-<<<<<<< HEAD
+    @property
+    def invites_paused_until(self) -> Optional[datetime.datetime]:
+        """Optional[:class:`datetime.datetime`]: If invites are paused, returns when
+        invites will get enabled in UTC, otherwise returns None.
+
+        .. versionadded:: 2.4
+        """
+        if not self._incidents_data:
+            return None
+
+        return utils.parse_time(self._incidents_data.get('invites_disabled_until'))
+
+    @property
+    def dms_paused_until(self) -> Optional[datetime.datetime]:
+        """Optional[:class:`datetime.datetime`]: If DMs are paused, returns when DMs
+        will get enabled in UTC, otherwise returns None.
+
+        .. versionadded:: 2.4
+        """
+        if not self._incidents_data:
+            return None
+
+        return utils.parse_time(self._incidents_data.get('dms_disabled_until'))
+
+    def invites_paused(self) -> bool:
+        """:class:`bool`: Whether invites are paused in the guild.
+
+        .. versionadded:: 2.4
+        """
+        if not self.invites_paused_until:
+            return False
+
+        return self.invites_paused_until > utils.utcnow()
+
+    def dms_paused(self) -> bool:
+        """:class:`bool`: Whether DMs are paused in the guild.
+
+        .. versionadded:: 2.4
+        """
+        if not self.dms_paused_until:
+            return False
+
+        return self.dms_paused_until > utils.utcnow()
+
     async def create_soundboard_sound(
         self,
         *,
@@ -4475,49 +4515,4 @@
             A list of guilds with it's requested soundboard sounds.
         """
 
-        return await self._state.request_soundboard_sounds(self, cache=cache)
-=======
-    @property
-    def invites_paused_until(self) -> Optional[datetime.datetime]:
-        """Optional[:class:`datetime.datetime`]: If invites are paused, returns when
-        invites will get enabled in UTC, otherwise returns None.
-
-        .. versionadded:: 2.4
-        """
-        if not self._incidents_data:
-            return None
-
-        return utils.parse_time(self._incidents_data.get('invites_disabled_until'))
-
-    @property
-    def dms_paused_until(self) -> Optional[datetime.datetime]:
-        """Optional[:class:`datetime.datetime`]: If DMs are paused, returns when DMs
-        will get enabled in UTC, otherwise returns None.
-
-        .. versionadded:: 2.4
-        """
-        if not self._incidents_data:
-            return None
-
-        return utils.parse_time(self._incidents_data.get('dms_disabled_until'))
-
-    def invites_paused(self) -> bool:
-        """:class:`bool`: Whether invites are paused in the guild.
-
-        .. versionadded:: 2.4
-        """
-        if not self.invites_paused_until:
-            return False
-
-        return self.invites_paused_until > utils.utcnow()
-
-    def dms_paused(self) -> bool:
-        """:class:`bool`: Whether DMs are paused in the guild.
-
-        .. versionadded:: 2.4
-        """
-        if not self.dms_paused_until:
-            return False
-
-        return self.dms_paused_until > utils.utcnow()
->>>>>>> bd402b48
+        return await self._state.request_soundboard_sounds(self, cache=cache)