--- conflicted
+++ resolved
@@ -1014,22 +1014,14 @@
     def soundboard_sounds(self) -> Sequence[SoundboardSound]:
         """Sequence[:class:`SoundboardSound`]: Returns a sequence of the guild's soundboard sounds.
 
-<<<<<<< HEAD
-        .. versionadded:: 2.4
-=======
         .. versionadded:: 2.5
->>>>>>> 62c8db67
         """
         return utils.SequenceProxy(self._soundboard_sounds.values())
 
     def get_soundboard_sound(self, sound_id: int, /) -> Optional[SoundboardSound]:
         """Returns a soundboard sound with the given ID.
 
-<<<<<<< HEAD
-        .. versionadded:: 2.4
-=======
         .. versionadded:: 2.5
->>>>>>> 62c8db67
 
         Parameters
         -----------
@@ -4516,8 +4508,6 @@
 
         return self.dms_paused_until > utils.utcnow()
 
-<<<<<<< HEAD
-=======
     async def fetch_soundboard_sound(self, sound_id: int, /) -> SoundboardSound:
         """|coro|
 
@@ -4578,7 +4568,6 @@
         data = await self._state.http.get_soundboard_sounds(self.id)
         return [SoundboardSound(guild=self, state=self._state, data=sound) for sound in data['items']]
 
->>>>>>> 62c8db67
     async def create_soundboard_sound(
         self,
         *,
@@ -4591,15 +4580,9 @@
         """|coro|
 
         Creates a :class:`SoundboardSound` for the guild.
-<<<<<<< HEAD
-        You must have :attr:`Permissions.manage_expressions` to do this.
-
-        .. versionadded:: 2.4
-=======
         You must have :attr:`Permissions.create_expressions` to do this.
 
         .. versionadded:: 2.5
->>>>>>> 62c8db67
 
         Parameters
         ----------
@@ -4607,11 +4590,7 @@
             The name of the sound. Must be between 2 and 32 characters.
         sound: :class:`bytes`
             The :term:`py:bytes-like object` representing the sound data.
-<<<<<<< HEAD
-            Only MP3 sound files that don't exceed the duration of 5.2s are supported.
-=======
             Only MP3 and OGG sound files that don't exceed the duration of 5.2s are supported.
->>>>>>> 62c8db67
         volume: :class:`float`
             The volume of the sound. Must be between 0 and 1. Defaults to ``1``.
         emoji: Optional[Union[:class:`Emoji`, :class:`PartialEmoji`, :class:`str`]]
@@ -4663,11 +4642,7 @@
 
         This is a websocket operation and can be slow.
 
-<<<<<<< HEAD
-        .. versionadded:: 2.4
-=======
         .. versionadded:: 2.5
->>>>>>> 62c8db67
 
         Parameters
         ----------
@@ -4685,7 +4660,6 @@
             A list of guilds with it's requested soundboard sounds.
         """
 
-<<<<<<< HEAD
         return await self._state.request_soundboard_sounds(self, cache=cache)
 
     def is_dm_spam_detected(self) -> bool:
@@ -4706,7 +4680,4 @@
         if not self.raid_detected_at:
             return False
 
-        return self.raid_detected_at > utils.utcnow()
-=======
-        return await self._state.request_soundboard_sounds(self, cache=cache)
->>>>>>> 62c8db67
+        return self.raid_detected_at > utils.utcnow()