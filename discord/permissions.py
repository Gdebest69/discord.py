"""
The MIT License (MIT)

Copyright (c) 2015-present Rapptz

Permission is hereby granted, free of charge, to any person obtaining a
copy of this software and associated documentation files (the "Software"),
to deal in the Software without restriction, including without limitation
the rights to use, copy, modify, merge, publish, distribute, sublicense,
and/or sell copies of the Software, and to permit persons to whom the
Software is furnished to do so, subject to the following conditions:

The above copyright notice and this permission notice shall be included in
all copies or substantial portions of the Software.

THE SOFTWARE IS PROVIDED "AS IS", WITHOUT WARRANTY OF ANY KIND, EXPRESS
OR IMPLIED, INCLUDING BUT NOT LIMITED TO THE WARRANTIES OF MERCHANTABILITY,
FITNESS FOR A PARTICULAR PURPOSE AND NONINFRINGEMENT. IN NO EVENT SHALL THE
AUTHORS OR COPYRIGHT HOLDERS BE LIABLE FOR ANY CLAIM, DAMAGES OR OTHER
LIABILITY, WHETHER IN AN ACTION OF CONTRACT, TORT OR OTHERWISE, ARISING
FROM, OUT OF OR IN CONNECTION WITH THE SOFTWARE OR THE USE OR OTHER
DEALINGS IN THE SOFTWARE.
"""

from __future__ import annotations

from typing import Callable, Any, ClassVar, Dict, Iterator, Set, TYPE_CHECKING, Tuple, Optional
from .flags import BaseFlags, flag_value, fill_with_flags, alias_flag_value

__all__ = (
    'Permissions',
    'PermissionOverwrite',
)

if TYPE_CHECKING:
    from typing_extensions import Self

# A permission alias works like a regular flag but is marked
# So the PermissionOverwrite knows to work with it
class permission_alias(alias_flag_value):
    alias: str


def make_permission_alias(alias: str) -> Callable[[Callable[[Any], int]], permission_alias]:
    def decorator(func: Callable[[Any], int]) -> permission_alias:
        ret = permission_alias(func)
        ret.alias = alias
        return ret

    return decorator


@fill_with_flags()
class Permissions(BaseFlags):
    """Wraps up the Discord permission value.

    The properties provided are two way. You can set and retrieve individual
    bits using the properties as if they were regular bools. This allows
    you to edit permissions.

    .. versionchanged:: 1.3
        You can now use keyword arguments to initialize :class:`Permissions`
        similar to :meth:`update`.

    .. container:: operations

        .. describe:: x == y

            Checks if two permissions are equal.
        .. describe:: x != y

            Checks if two permissions are not equal.
        .. describe:: x <= y

            Checks if a permission is a subset of another permission.
        .. describe:: x >= y

            Checks if a permission is a superset of another permission.
        .. describe:: x < y

             Checks if a permission is a strict subset of another permission.
        .. describe:: x > y

             Checks if a permission is a strict superset of another permission.

        .. describe:: x | y, x |= y

            Returns a Permissions instance with all enabled flags from
            both x and y.

            .. versionadded:: 2.0

        .. describe:: x & y, x &= y

            Returns a Permissions instance with only flags enabled on
            both x and y.

            .. versionadded:: 2.0

        .. describe:: x ^ y, x ^= y

            Returns a Permissions instance with only flags enabled on
            only one of x or y, not on both.

            .. versionadded:: 2.0

        .. describe:: ~x

            Returns a Permissions instance with all flags inverted from x.

            .. versionadded:: 2.0

        .. describe:: hash(x)

               Return the permission's hash.
        .. describe:: iter(x)

               Returns an iterator of ``(perm, value)`` pairs. This allows it
               to be, for example, constructed as a dict or a list of pairs.
               Note that aliases are not shown.

        .. describe:: bool(b)

            Returns whether the permissions object has any permissions set to ``True``.

            .. versionadded:: 2.0

    Attributes
    -----------
    value: :class:`int`
        The raw value. This value is a bit array field of a 53-bit integer
        representing the currently available permissions. You should query
        permissions via the properties rather than using this raw value.
    """

    __slots__ = ()

    def __init__(self, permissions: int = 0, **kwargs: bool):
        if not isinstance(permissions, int):
            raise TypeError(f'Expected int parameter, received {permissions.__class__.__name__} instead.')

        self.value = permissions
        for key, value in kwargs.items():
            try:
                flag = self.VALID_FLAGS[key]
            except KeyError:
                raise TypeError(f'{key!r} is not a valid permission name.') from None
            else:
                self._set_flag(flag, value)

    def is_subset(self, other: Permissions) -> bool:
        """Returns ``True`` if self has the same or fewer permissions as other."""
        if isinstance(other, Permissions):
            return (self.value & other.value) == self.value
        else:
            raise TypeError(f"cannot compare {self.__class__.__name__} with {other.__class__.__name__}")

    def is_superset(self, other: Permissions) -> bool:
        """Returns ``True`` if self has the same or more permissions as other."""
        if isinstance(other, Permissions):
            return (self.value | other.value) == self.value
        else:
            raise TypeError(f"cannot compare {self.__class__.__name__} with {other.__class__.__name__}")

    def is_strict_subset(self, other: Permissions) -> bool:
        """Returns ``True`` if the permissions on other are a strict subset of those on self."""
        return self.is_subset(other) and self != other

    def is_strict_superset(self, other: Permissions) -> bool:
        """Returns ``True`` if the permissions on other are a strict superset of those on self."""
        return self.is_superset(other) and self != other

    __le__ = is_subset
    __ge__ = is_superset
    __lt__ = is_strict_subset
    __gt__ = is_strict_superset

    @classmethod
    def none(cls) -> Self:
        """A factory method that creates a :class:`Permissions` with all
        permissions set to ``False``."""
        return cls(0)

    @classmethod
    def all(cls) -> Self:
        """A factory method that creates a :class:`Permissions` with all
        permissions set to ``True``.
        """
        # Some of these are 0 because we don't want to set unnecessary bits
<<<<<<< HEAD
        return cls(0b0000_0000_0000_0110_0111_1111_1111_1111_1111_1111_1111_1111_1111_1111_1111_1111)
=======
        return cls(0b0000_0000_0000_0001_1111_1111_1111_1111_1111_1111_1111_1111_1111_1111_1111_1111)
>>>>>>> 3d827096

    @classmethod
    def _timeout_mask(cls) -> int:
        p = cls.all()
        p.view_channel = False
        p.read_message_history = False
        return ~p.value

    @classmethod
    def _dm_permissions(cls) -> Self:
        base = cls.text()
        base.read_messages = True
        base.send_tts_messages = False
        base.manage_messages = False
        base.create_private_threads = False
        base.create_public_threads = False
        base.manage_threads = False
        base.send_messages_in_threads = False
        return base

    @classmethod
    def _user_installed_permissions(cls, *, in_guild: bool) -> Self:
        base = cls.none()
        base.send_messages = True
        base.attach_files = True
        base.embed_links = True
        base.external_emojis = True
        base.send_voice_messages = True
        if in_guild:
            # Logically this is False but if not set to True,
            # permissions just become 0.
            base.read_messages = True
            base.send_tts_messages = True
            base.send_messages_in_threads = True
        return base

    @classmethod
    def all_channel(cls) -> Self:
        """A :class:`Permissions` with all channel-specific permissions set to
        ``True`` and the guild-specific ones set to ``False``. The guild-specific
        permissions are currently:

        - :attr:`manage_expressions`
        - :attr:`view_audit_log`
        - :attr:`view_guild_insights`
        - :attr:`manage_guild`
        - :attr:`change_nickname`
        - :attr:`manage_nicknames`
        - :attr:`kick_members`
        - :attr:`ban_members`
        - :attr:`administrator`
        - :attr:`create_expressions`
        - :attr:`moderate_members`
        - :attr:`create_events`
        - :attr:`manage_events`
        - :attr:`view_creator_monetization_analytics`

        .. versionchanged:: 1.7
           Added :attr:`stream`, :attr:`priority_speaker` and :attr:`use_application_commands` permissions.

        .. versionchanged:: 2.0
           Added :attr:`create_public_threads`, :attr:`create_private_threads`, :attr:`manage_threads`,
           :attr:`use_external_stickers`, :attr:`send_messages_in_threads` and
           :attr:`request_to_speak` permissions.

        .. versionchanged:: 2.3
           Added :attr:`use_soundboard`, :attr:`create_expressions` permissions.

        .. versionchanged:: 2.4
            Added :attr:`send_polls`, :attr:`send_voice_messages`, attr:`use_external_sounds`,
            :attr:`use_embedded_activities`, and :attr:`use_external_apps` permissions.
        """
        return cls(0b0000_0000_0000_0110_0110_0100_1111_1101_1011_0011_1111_0111_1111_1111_0101_0001)

    @classmethod
    def general(cls) -> Self:
        """A factory method that creates a :class:`Permissions` with all
        "General" permissions from the official Discord UI set to ``True``.

        .. versionchanged:: 1.7
           Permission :attr:`read_messages` is now included in the general permissions, but
           permissions :attr:`administrator`, :attr:`create_instant_invite`, :attr:`kick_members`,
           :attr:`ban_members`, :attr:`change_nickname` and :attr:`manage_nicknames` are
           no longer part of the general permissions.

        .. versionchanged:: 2.3
            Added :attr:`create_expressions` permission.

        .. versionchanged:: 2.4
            Added :attr:`view_creator_monetization_analytics` permission.
        """
        return cls(0b0000_0000_0000_0000_0000_1010_0000_0000_0111_0000_0000_1000_0000_0100_1011_0000)

    @classmethod
    def membership(cls) -> Self:
        """A factory method that creates a :class:`Permissions` with all
        "Membership" permissions from the official Discord UI set to ``True``.

        .. versionadded:: 1.7
        """
        return cls(0b0000_0000_0000_0000_0000_0001_0000_0000_0000_1100_0000_0000_0000_0000_0000_0111)

    @classmethod
    def text(cls) -> Self:
        """A factory method that creates a :class:`Permissions` with all
        "Text" permissions from the official Discord UI set to ``True``.

        .. versionchanged:: 1.7
           Permission :attr:`read_messages` is no longer part of the text permissions.
           Added :attr:`use_application_commands` permission.

        .. versionchanged:: 2.0
           Added :attr:`create_public_threads`, :attr:`create_private_threads`, :attr:`manage_threads`,
           :attr:`send_messages_in_threads` and :attr:`use_external_stickers` permissions.

        .. versionchanged:: 2.3
            Added :attr:`send_voice_messages` permission.

        .. versionchanged:: 2.4
            Added :attr:`send_polls` and :attr:`use_external_apps` permissions.
        """
        return cls(0b0000_0000_0000_0110_0100_0000_0111_1100_1000_0000_0000_0111_1111_1000_0100_0000)

    @classmethod
    def voice(cls) -> Self:
        """A factory method that creates a :class:`Permissions` with all
        "Voice" permissions from the official Discord UI set to ``True``.

        .. versionchanged:: 2.4
            Added :attr:`set_voice_channel_status` permission.
        """
        return cls(0b0000_0000_0000_0001_0010_0100_1000_0000_0000_0011_1111_0000_0000_0011_0000_0000)

    @classmethod
    def stage(cls) -> Self:
        """A factory method that creates a :class:`Permissions` with all
        "Stage Channel" permissions from the official Discord UI set to ``True``.

        .. versionadded:: 1.7
        """
        return cls(1 << 32)

    @classmethod
    def stage_moderator(cls) -> Self:
        """A factory method that creates a :class:`Permissions` with all permissions
        for stage moderators set to ``True``. These permissions are currently:

        - :attr:`manage_channels`
        - :attr:`mute_members`
        - :attr:`move_members`

        .. versionadded:: 1.7

        .. versionchanged:: 2.0
            Added :attr:`manage_channels` permission and removed :attr:`request_to_speak` permission.
        """
        return cls(0b0000_0000_0000_0000_0000_0000_0000_0000_0000_0001_0100_0000_0000_0000_0001_0000)

    @classmethod
    def elevated(cls) -> Self:
        """A factory method that creates a :class:`Permissions` with all permissions
        that require 2FA set to ``True``. These permissions are currently:

        - :attr:`kick_members`
        - :attr:`ban_members`
        - :attr:`administrator`
        - :attr:`manage_channels`
        - :attr:`manage_guild`
        - :attr:`manage_messages`
        - :attr:`manage_roles`
        - :attr:`manage_webhooks`
        - :attr:`manage_expressions`
        - :attr:`manage_threads`
        - :attr:`moderate_members`

        .. versionadded:: 2.0
        """
        return cls(0b0000_0000_0000_0000_0000_0001_0000_0100_0111_0000_0000_0000_0010_0000_0011_1110)

    @classmethod
    def events(cls) -> Self:
        """A factory method that creates a :class:`Permissions` with all
        "Events" permissions from the official Discord UI set to ``True``.

        .. versionadded:: 2.4
        """
        return cls(0b0000_0000_0000_0000_0001_0000_0000_0010_0000_0000_0000_0000_0000_0000_0000_0000)

    @classmethod
    def advanced(cls) -> Self:
        """A factory method that creates a :class:`Permissions` with all
        "Advanced" permissions from the official Discord UI set to ``True``.

        .. versionadded:: 1.7
        """
        return cls(1 << 3)

    def update(self, **kwargs: bool) -> None:
        r"""Bulk updates this permission object.

        Allows you to set multiple attributes by using keyword
        arguments. The names must be equivalent to the properties
        listed. Extraneous key/value pairs will be silently ignored.

        Parameters
        ------------
        \*\*kwargs
            A list of key/value pairs to bulk update permissions with.
        """
        for key, value in kwargs.items():
            flag = self.VALID_FLAGS.get(key)
            if flag is not None:
                self._set_flag(flag, value)

    def handle_overwrite(self, allow: int, deny: int) -> None:
        # Basically this is what's happening here.
        # We have an original bit array, e.g. 1010
        # Then we have another bit array that is 'denied', e.g. 1111
        # And then we have the last one which is 'allowed', e.g. 0101
        # We want original OP denied to end up resulting in
        # whatever is in denied to be set to 0.
        # So 1010 OP 1111 -> 0000
        # Then we take this value and look at the allowed values.
        # And whatever is allowed is set to 1.
        # So 0000 OP2 0101 -> 0101
        # The OP is base  & ~denied.
        # The OP2 is base | allowed.
        self.value: int = (self.value & ~deny) | allow

    @flag_value
    def create_instant_invite(self) -> int:
        """:class:`bool`: Returns ``True`` if the user can create instant invites."""
        return 1 << 0

    @flag_value
    def kick_members(self) -> int:
        """:class:`bool`: Returns ``True`` if the user can kick users from the guild."""
        return 1 << 1

    @flag_value
    def ban_members(self) -> int:
        """:class:`bool`: Returns ``True`` if a user can ban users from the guild."""
        return 1 << 2

    @flag_value
    def administrator(self) -> int:
        """:class:`bool`: Returns ``True`` if a user is an administrator. This role overrides all other permissions.

        This also bypasses all channel-specific overrides.
        """
        return 1 << 3

    @flag_value
    def manage_channels(self) -> int:
        """:class:`bool`: Returns ``True`` if a user can edit, delete, or create channels in the guild.

        This also corresponds to the "Manage Channel" channel-specific override."""
        return 1 << 4

    @flag_value
    def manage_guild(self) -> int:
        """:class:`bool`: Returns ``True`` if a user can edit guild properties."""
        return 1 << 5

    @flag_value
    def add_reactions(self) -> int:
        """:class:`bool`: Returns ``True`` if a user can add reactions to messages."""
        return 1 << 6

    @flag_value
    def view_audit_log(self) -> int:
        """:class:`bool`: Returns ``True`` if a user can view the guild's audit log."""
        return 1 << 7

    @flag_value
    def priority_speaker(self) -> int:
        """:class:`bool`: Returns ``True`` if a user can be more easily heard while talking."""
        return 1 << 8

    @flag_value
    def stream(self) -> int:
        """:class:`bool`: Returns ``True`` if a user can stream in a voice channel."""
        return 1 << 9

    @flag_value
    def read_messages(self) -> int:
        """:class:`bool`: Returns ``True`` if a user can read messages from all or specific text channels."""
        return 1 << 10

    @make_permission_alias('read_messages')
    def view_channel(self) -> int:
        """:class:`bool`: An alias for :attr:`read_messages`.

        .. versionadded:: 1.3
        """
        return 1 << 10

    @flag_value
    def send_messages(self) -> int:
        """:class:`bool`: Returns ``True`` if a user can send messages from all or specific text channels."""
        return 1 << 11

    @flag_value
    def send_tts_messages(self) -> int:
        """:class:`bool`: Returns ``True`` if a user can send TTS messages from all or specific text channels."""
        return 1 << 12

    @flag_value
    def manage_messages(self) -> int:
        """:class:`bool`: Returns ``True`` if a user can delete or pin messages in a text channel.

        .. note::

            Note that there are currently no ways to edit other people's messages.
        """
        return 1 << 13

    @flag_value
    def embed_links(self) -> int:
        """:class:`bool`: Returns ``True`` if a user's messages will automatically be embedded by Discord."""
        return 1 << 14

    @flag_value
    def attach_files(self) -> int:
        """:class:`bool`: Returns ``True`` if a user can send files in their messages."""
        return 1 << 15

    @flag_value
    def read_message_history(self) -> int:
        """:class:`bool`: Returns ``True`` if a user can read a text channel's previous messages."""
        return 1 << 16

    @flag_value
    def mention_everyone(self) -> int:
        """:class:`bool`: Returns ``True`` if a user's @everyone or @here will mention everyone in the text channel."""
        return 1 << 17

    @flag_value
    def external_emojis(self) -> int:
        """:class:`bool`: Returns ``True`` if a user can use emojis from other guilds."""
        return 1 << 18

    @make_permission_alias('external_emojis')
    def use_external_emojis(self) -> int:
        """:class:`bool`: An alias for :attr:`external_emojis`.

        .. versionadded:: 1.3
        """
        return 1 << 18

    @flag_value
    def view_guild_insights(self) -> int:
        """:class:`bool`: Returns ``True`` if a user can view the guild's insights.

        .. versionadded:: 1.3
        """
        return 1 << 19

    @flag_value
    def connect(self) -> int:
        """:class:`bool`: Returns ``True`` if a user can connect to a voice channel."""
        return 1 << 20

    @flag_value
    def speak(self) -> int:
        """:class:`bool`: Returns ``True`` if a user can speak in a voice channel."""
        return 1 << 21

    @flag_value
    def mute_members(self) -> int:
        """:class:`bool`: Returns ``True`` if a user can mute other users."""
        return 1 << 22

    @flag_value
    def deafen_members(self) -> int:
        """:class:`bool`: Returns ``True`` if a user can deafen other users."""
        return 1 << 23

    @flag_value
    def move_members(self) -> int:
        """:class:`bool`: Returns ``True`` if a user can move users between other voice channels."""
        return 1 << 24

    @flag_value
    def use_voice_activation(self) -> int:
        """:class:`bool`: Returns ``True`` if a user can use voice activation in voice channels."""
        return 1 << 25

    @flag_value
    def change_nickname(self) -> int:
        """:class:`bool`: Returns ``True`` if a user can change their nickname in the guild."""
        return 1 << 26

    @flag_value
    def manage_nicknames(self) -> int:
        """:class:`bool`: Returns ``True`` if a user can change other user's nickname in the guild."""
        return 1 << 27

    @flag_value
    def manage_roles(self) -> int:
        """:class:`bool`: Returns ``True`` if a user can create or edit roles less than their role's position.

        This also corresponds to the "Manage Permissions" channel-specific override.
        """
        return 1 << 28

    @make_permission_alias('manage_roles')
    def manage_permissions(self) -> int:
        """:class:`bool`: An alias for :attr:`manage_roles`.

        .. versionadded:: 1.3
        """
        return 1 << 28

    @flag_value
    def manage_webhooks(self) -> int:
        """:class:`bool`: Returns ``True`` if a user can create, edit, or delete webhooks."""
        return 1 << 29

    @flag_value
    def manage_expressions(self) -> int:
        """:class:`bool`: Returns ``True`` if a user can edit or delete emojis, stickers, and soundboard sounds.

        .. versionadded:: 2.3
        """
        return 1 << 30

    @make_permission_alias('manage_expressions')
    def manage_emojis(self) -> int:
        """:class:`bool`: An alias for :attr:`manage_expressions`."""
        return 1 << 30

    @make_permission_alias('manage_expressions')
    def manage_emojis_and_stickers(self) -> int:
        """:class:`bool`: An alias for :attr:`manage_expressions`.

        .. versionadded:: 2.0
        """
        return 1 << 30

    @flag_value
    def use_application_commands(self) -> int:
        """:class:`bool`: Returns ``True`` if a user can use slash commands.

        .. versionadded:: 1.7
        """
        return 1 << 31

    @flag_value
    def request_to_speak(self) -> int:
        """:class:`bool`: Returns ``True`` if a user can request to speak in a stage channel.

        .. versionadded:: 1.7
        """
        return 1 << 32

    @flag_value
    def manage_events(self) -> int:
        """:class:`bool`: Returns ``True`` if a user can manage guild events.

        .. versionadded:: 2.0
        """
        return 1 << 33

    @flag_value
    def manage_threads(self) -> int:
        """:class:`bool`: Returns ``True`` if a user can manage threads.

        .. versionadded:: 2.0
        """
        return 1 << 34

    @flag_value
    def create_public_threads(self) -> int:
        """:class:`bool`: Returns ``True`` if a user can create public threads.

        .. versionadded:: 2.0
        """
        return 1 << 35

    @flag_value
    def create_private_threads(self) -> int:
        """:class:`bool`: Returns ``True`` if a user can create private threads.

        .. versionadded:: 2.0
        """
        return 1 << 36

    @flag_value
    def external_stickers(self) -> int:
        """:class:`bool`: Returns ``True`` if a user can use stickers from other guilds.

        .. versionadded:: 2.0
        """
        return 1 << 37

    @make_permission_alias('external_stickers')
    def use_external_stickers(self) -> int:
        """:class:`bool`: An alias for :attr:`external_stickers`.

        .. versionadded:: 2.0
        """
        return 1 << 37

    @flag_value
    def send_messages_in_threads(self) -> int:
        """:class:`bool`: Returns ``True`` if a user can send messages in threads.

        .. versionadded:: 2.0
        """
        return 1 << 38

    @flag_value
    def use_embedded_activities(self) -> int:
        """:class:`bool`: Returns ``True`` if a user can launch an embedded application in a Voice channel.

        .. versionadded:: 2.0
        """
        return 1 << 39

    @flag_value
    def moderate_members(self) -> int:
        """:class:`bool`: Returns ``True`` if a user can time out other members.

        .. versionadded:: 2.0
        """
        return 1 << 40

    @flag_value
    def view_creator_monetization_analytics(self) -> int:
        """:class:`bool`: Returns ``True`` if a user can view role subscription insights.

        .. versionadded:: 2.4
        """
        return 1 << 41

    @flag_value
    def use_soundboard(self) -> int:
        """:class:`bool`: Returns ``True`` if a user can use the soundboard.

        .. versionadded:: 2.3
        """
        return 1 << 42

    @flag_value
    def create_expressions(self) -> int:
        """:class:`bool`: Returns ``True`` if a user can create emojis, stickers, and soundboard sounds.

        .. versionadded:: 2.3
        """
        return 1 << 43

    @flag_value
    def create_events(self) -> int:
        """:class:`bool`: Returns ``True`` if a user can create guild events.

        .. versionadded:: 2.4
        """
        return 1 << 44

    @flag_value
    def use_external_sounds(self) -> int:
        """:class:`bool`: Returns ``True`` if a user can use sounds from other guilds.

        .. versionadded:: 2.3
        """
        return 1 << 45

    @flag_value
    def send_voice_messages(self) -> int:
        """:class:`bool`: Returns ``True`` if a user can send voice messages.

        .. versionadded:: 2.3
        """
        return 1 << 46

    @flag_value
<<<<<<< HEAD
    def send_polls(self) -> int:
        """:class:`bool`: Returns ``True`` if a user can send poll messages.

        .. versionadded:: 2.4
        """
        return 1 << 49

    @make_permission_alias('send_polls')
    def create_polls(self) -> int:
        """:class:`bool`: An alias for :attr:`send_polls`.

        .. versionadded:: 2.4
        """
        return 1 << 49

    @flag_value
    def use_external_apps(self) -> int:
        """:class:`bool`: Returns ``True`` if a user can use external apps.

        .. versionadded:: 2.4
        """
        return 1 << 50
=======
    def set_voice_channel_status(self) -> int:
        """:class:`bool`: Returns ``True`` if a user can set the status of voice channels.

        .. versionadded:: 2.4
        """
        return 1 << 48
>>>>>>> 3d827096


def _augment_from_permissions(cls):
    cls.VALID_NAMES = set(Permissions.VALID_FLAGS)
    aliases = set()

    # make descriptors for all the valid names and aliases
    for name, value in Permissions.__dict__.items():
        if isinstance(value, permission_alias):
            key = value.alias
            aliases.add(name)
        elif isinstance(value, flag_value):
            key = name
        else:
            continue

        # god bless Python
        def getter(self, x=key):
            return self._values.get(x)

        def setter(self, value, x=key):
            self._set(x, value)

        prop = property(getter, setter)
        setattr(cls, name, prop)

    cls.PURE_FLAGS = cls.VALID_NAMES - aliases
    return cls


@_augment_from_permissions
class PermissionOverwrite:
    r"""A type that is used to represent a channel specific permission.

    Unlike a regular :class:`Permissions`\, the default value of a
    permission is equivalent to ``None`` and not ``False``. Setting
    a value to ``False`` is **explicitly** denying that permission,
    while setting a value to ``True`` is **explicitly** allowing
    that permission.

    The values supported by this are the same as :class:`Permissions`
    with the added possibility of it being set to ``None``.

    .. container:: operations

        .. describe:: x == y

            Checks if two overwrites are equal.
        .. describe:: x != y

            Checks if two overwrites are not equal.
        .. describe:: iter(x)

           Returns an iterator of ``(perm, value)`` pairs. This allows it
           to be, for example, constructed as a dict or a list of pairs.
           Note that aliases are not shown.

    Parameters
    -----------
    \*\*kwargs
        Set the value of permissions by their name.
    """

    __slots__ = ('_values',)

    if TYPE_CHECKING:
        VALID_NAMES: ClassVar[Set[str]]
        PURE_FLAGS: ClassVar[Set[str]]
        # I wish I didn't have to do this
        create_instant_invite: Optional[bool]
        kick_members: Optional[bool]
        ban_members: Optional[bool]
        administrator: Optional[bool]
        manage_channels: Optional[bool]
        manage_guild: Optional[bool]
        add_reactions: Optional[bool]
        view_audit_log: Optional[bool]
        priority_speaker: Optional[bool]
        stream: Optional[bool]
        read_messages: Optional[bool]
        view_channel: Optional[bool]
        send_messages: Optional[bool]
        send_tts_messages: Optional[bool]
        manage_messages: Optional[bool]
        embed_links: Optional[bool]
        attach_files: Optional[bool]
        read_message_history: Optional[bool]
        mention_everyone: Optional[bool]
        external_emojis: Optional[bool]
        use_external_emojis: Optional[bool]
        view_guild_insights: Optional[bool]
        connect: Optional[bool]
        speak: Optional[bool]
        mute_members: Optional[bool]
        deafen_members: Optional[bool]
        move_members: Optional[bool]
        use_voice_activation: Optional[bool]
        change_nickname: Optional[bool]
        manage_nicknames: Optional[bool]
        manage_roles: Optional[bool]
        manage_permissions: Optional[bool]
        manage_webhooks: Optional[bool]
        manage_expressions: Optional[bool]
        manage_emojis: Optional[bool]
        manage_emojis_and_stickers: Optional[bool]
        use_application_commands: Optional[bool]
        request_to_speak: Optional[bool]
        manage_events: Optional[bool]
        manage_threads: Optional[bool]
        create_public_threads: Optional[bool]
        create_private_threads: Optional[bool]
        send_messages_in_threads: Optional[bool]
        external_stickers: Optional[bool]
        use_external_stickers: Optional[bool]
        use_embedded_activities: Optional[bool]
        moderate_members: Optional[bool]
        use_soundboard: Optional[bool]
        use_external_sounds: Optional[bool]
        send_voice_messages: Optional[bool]
        create_expressions: Optional[bool]
        create_events: Optional[bool]
<<<<<<< HEAD
        send_polls: Optional[bool]
        create_polls: Optional[bool]
        use_external_apps: Optional[bool]
=======
        set_voice_channel_status: Optional[bool]
>>>>>>> 3d827096

    def __init__(self, **kwargs: Optional[bool]):
        self._values: Dict[str, Optional[bool]] = {}

        for key, value in kwargs.items():
            if key not in self.VALID_NAMES:
                raise ValueError(f'no permission called {key}.')

            setattr(self, key, value)

    def __eq__(self, other: object) -> bool:
        return isinstance(other, PermissionOverwrite) and self._values == other._values

    def _set(self, key: str, value: Optional[bool]) -> None:
        if value not in (True, None, False):
            raise TypeError(f'Expected bool or NoneType, received {value.__class__.__name__}')

        if value is None:
            self._values.pop(key, None)
        else:
            self._values[key] = value

    def pair(self) -> Tuple[Permissions, Permissions]:
        """Tuple[:class:`Permissions`, :class:`Permissions`]: Returns the (allow, deny) pair from this overwrite."""

        allow = Permissions.none()
        deny = Permissions.none()

        for key, value in self._values.items():
            if value is True:
                setattr(allow, key, True)
            elif value is False:
                setattr(deny, key, True)

        return allow, deny

    @classmethod
    def from_pair(cls, allow: Permissions, deny: Permissions) -> Self:
        """Creates an overwrite from an allow/deny pair of :class:`Permissions`."""
        ret = cls()
        for key, value in allow:
            if value is True:
                setattr(ret, key, True)

        for key, value in deny:
            if value is True:
                setattr(ret, key, False)

        return ret

    def is_empty(self) -> bool:
        """Checks if the permission overwrite is currently empty.

        An empty permission overwrite is one that has no overwrites set
        to ``True`` or ``False``.

        Returns
        -------
        :class:`bool`
            Indicates if the overwrite is empty.
        """
        return len(self._values) == 0

    def update(self, **kwargs: Optional[bool]) -> None:
        r"""Bulk updates this permission overwrite object.

        Allows you to set multiple attributes by using keyword
        arguments. The names must be equivalent to the properties
        listed. Extraneous key/value pairs will be silently ignored.

        Parameters
        ------------
        \*\*kwargs
            A list of key/value pairs to bulk update with.
        """
        for key, value in kwargs.items():
            if key not in self.VALID_NAMES:
                continue

            setattr(self, key, value)

    def __iter__(self) -> Iterator[Tuple[str, Optional[bool]]]:
        for key in self.PURE_FLAGS:
            yield key, self._values.get(key)<|MERGE_RESOLUTION|>--- conflicted
+++ resolved
@@ -35,6 +35,7 @@
 if TYPE_CHECKING:
     from typing_extensions import Self
 
+
 # A permission alias works like a regular flag but is marked
 # So the PermissionOverwrite knows to work with it
 class permission_alias(alias_flag_value):
@@ -187,11 +188,7 @@
         permissions set to ``True``.
         """
         # Some of these are 0 because we don't want to set unnecessary bits
-<<<<<<< HEAD
-        return cls(0b0000_0000_0000_0110_0111_1111_1111_1111_1111_1111_1111_1111_1111_1111_1111_1111)
-=======
-        return cls(0b0000_0000_0000_0001_1111_1111_1111_1111_1111_1111_1111_1111_1111_1111_1111_1111)
->>>>>>> 3d827096
+        return cls(0b0000_0000_0000_0111_0111_1111_1111_1111_1111_1111_1111_1111_1111_1111_1111_1111)
 
     @classmethod
     def _timeout_mask(cls) -> int:
@@ -769,7 +766,6 @@
         return 1 << 46
 
     @flag_value
-<<<<<<< HEAD
     def send_polls(self) -> int:
         """:class:`bool`: Returns ``True`` if a user can send poll messages.
 
@@ -792,14 +788,14 @@
         .. versionadded:: 2.4
         """
         return 1 << 50
-=======
+
+    @flag_value
     def set_voice_channel_status(self) -> int:
         """:class:`bool`: Returns ``True`` if a user can set the status of voice channels.
 
         .. versionadded:: 2.4
         """
         return 1 << 48
->>>>>>> 3d827096
 
 
 def _augment_from_permissions(cls):
@@ -921,13 +917,10 @@
         send_voice_messages: Optional[bool]
         create_expressions: Optional[bool]
         create_events: Optional[bool]
-<<<<<<< HEAD
         send_polls: Optional[bool]
         create_polls: Optional[bool]
         use_external_apps: Optional[bool]
-=======
         set_voice_channel_status: Optional[bool]
->>>>>>> 3d827096
 
     def __init__(self, **kwargs: Optional[bool]):
         self._values: Dict[str, Optional[bool]] = {}
